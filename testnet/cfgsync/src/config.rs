use std::{collections::HashMap, net::Ipv4Addr, str::FromStr};

use nomos_blend::membership::Node;
use nomos_blend_message::{sphinx::SphinxMessage, BlendMessage};
use nomos_libp2p::{Multiaddr, PeerId};
use nomos_node::BlendBackend;
use nomos_tracing_service::{LoggerLayer, MetricsLayer, TracingLayer, TracingSettings};
use rand::{thread_rng, Rng};
use tests::topology::configs::{
    api::GeneralApiConfig,
    blend::create_blend_configs,
    consensus::{create_consensus_configs, ConsensusParams},
    da::{create_da_configs, DaParams, GeneralDaConfig},
    network::create_network_configs,
    time::default_time_config,
    tracing::GeneralTracingConfig,
    GeneralConfig,
};

const DEFAULT_LIBP2P_NETWORK_PORT: u16 = 3000;
const DEFAULT_DA_NETWORK_PORT: u16 = 3300;
const DEFAULT_BLEND_PORT: u16 = 3400;
const DEFAULT_API_PORT: u16 = 18080;

#[derive(Eq, PartialEq, Hash, Clone)]
pub enum HostKind {
    Validator,
    Executor,
}

#[derive(Eq, PartialEq, Hash, Clone)]
pub struct Host {
    pub kind: HostKind,
    pub ip: Ipv4Addr,
    pub identifier: String,
    pub network_port: u16,
    pub da_network_port: u16,
    pub blend_port: u16,
}

impl Host {
    pub const fn default_validator_from_ip(ip: Ipv4Addr, identifier: String) -> Self {
        Self {
            kind: HostKind::Validator,
            ip,
            identifier,
            network_port: DEFAULT_LIBP2P_NETWORK_PORT,
            da_network_port: DEFAULT_DA_NETWORK_PORT,
            blend_port: DEFAULT_BLEND_PORT,
        }
    }

    pub const fn default_executor_from_ip(ip: Ipv4Addr, identifier: String) -> Self {
        Self {
            kind: HostKind::Executor,
            ip,
            identifier,
            network_port: DEFAULT_LIBP2P_NETWORK_PORT,
            da_network_port: DEFAULT_DA_NETWORK_PORT,
            blend_port: DEFAULT_BLEND_PORT,
        }
    }
}

pub fn create_node_configs(
    consensus_params: ConsensusParams,
    da_params: DaParams,
    tracing_settings: TracingSettings,
    hosts: Vec<Host>,
) -> HashMap<Host, GeneralConfig> {
    let mut ids = vec![[0; 32]; consensus_params.n_participants];
    for id in &mut ids {
        thread_rng().fill(id);
    }

    let consensus_configs = create_consensus_configs(&ids, consensus_params);
    let da_configs = create_da_configs(&ids, da_params);
    let network_configs = create_network_configs(&ids, Default::default());
    let blend_configs = create_blend_configs(&ids);
    let api_configs = ids
        .iter()
        .map(|_| GeneralApiConfig {
            address: format!("0.0.0.0:{DEFAULT_API_PORT}").parse().unwrap(),
        })
        .collect::<Vec<_>>();
    let mut configured_hosts = HashMap::new();

    // Rebuild DA address lists.
    let host_network_init_peers = update_network_init_peers(hosts.clone());
    let host_da_peer_addresses = update_da_peer_addresses(hosts.clone(), da_configs.clone());
    let host_blend_membership =
        update_blend_membership(hosts.clone(), blend_configs[0].membership.clone());

<<<<<<< HEAD
    let new_peer_addresses: HashMap<PeerId, Multiaddr> = host_da_peer_addresses
        .into_iter()
        .map(|(peer_id, (multiaddr, _))| (peer_id, multiaddr))
        .collect();

=======
>>>>>>> 7f5e9c23
    for (i, host) in hosts.into_iter().enumerate() {
        let consensus_config = consensus_configs[i].to_owned();
        let api_config = api_configs[i].to_owned();

        // DA Libp2p network config.
        let mut da_config = da_configs[i].to_owned();
        da_config.addresses = host_da_peer_addresses.clone();
        da_config.listening_address = Multiaddr::from_str(&format!(
            "/ip4/0.0.0.0/udp/{}/quic-v1",
            host.da_network_port,
        ))
        .unwrap();

        // Libp2p network config.
        let mut network_config = network_configs[i].to_owned();
        network_config.swarm_config.host = Ipv4Addr::from_str("0.0.0.0").unwrap();
        network_config.swarm_config.port = host.network_port;
        network_config.initial_peers = host_network_init_peers.clone();

        // Blend config.
        let mut blend_config = blend_configs[i].to_owned();
        blend_config.backend.listening_address =
            Multiaddr::from_str(&format!("/ip4/0.0.0.0/udp/{}/quic-v1", host.blend_port)).unwrap();
        blend_config.membership = host_blend_membership.clone();

        // Tracing config.
        let tracing_config =
            update_tracing_identifier(tracing_settings.clone(), host.identifier.clone());

        // Time config
        let time_config = default_time_config();

        configured_hosts.insert(
            host.clone(),
            GeneralConfig {
                consensus_config,
                da_config,
                network_config,
                blend_config,
                api_config,
                tracing_config,
                time_config,
            },
        );
    }

    configured_hosts
}

fn update_network_init_peers(hosts: Vec<Host>) -> Vec<Multiaddr> {
    hosts
        .iter()
        .map(|h| nomos_libp2p::Swarm::multiaddr(h.ip, h.network_port))
        .collect()
}

fn update_da_peer_addresses(
    hosts: Vec<Host>,
    da_configs: Vec<GeneralDaConfig>,
) -> HashMap<PeerId, Multiaddr> {
    da_configs
        .into_iter()
        .zip(hosts)
        .map(|(config, host)| {
            let new_multiaddr = Multiaddr::from_str(&format!(
                "/ip4/{}/udp/{}/quic-v1",
                host.ip, host.da_network_port,
            ))
            .unwrap();

            (config.peer_id, new_multiaddr)
        })
        .collect()
}

fn update_blend_membership(
    hosts: Vec<Host>,
    membership: Vec<
        Node<
            <BlendBackend as nomos_blend_service::backends::BlendBackend>::NodeId,
            <SphinxMessage as BlendMessage>::PublicKey,
        >,
    >,
) -> Vec<
    Node<
        <BlendBackend as nomos_blend_service::backends::BlendBackend>::NodeId,
        <SphinxMessage as BlendMessage>::PublicKey,
    >,
> {
    membership
        .into_iter()
        .zip(hosts)
        .map(|(mut node, host)| {
            node.address =
                Multiaddr::from_str(&format!("/ip4/{}/udp/{}/quic-v1", host.ip, host.blend_port))
                    .unwrap();
            node
        })
        .collect()
}

fn update_tracing_identifier(
    settings: TracingSettings,
    identifier: String,
) -> GeneralTracingConfig {
    GeneralTracingConfig {
        tracing_settings: TracingSettings {
            logger: match settings.logger {
                LoggerLayer::Loki(mut config) => {
                    config.host_identifier = identifier.clone();
                    LoggerLayer::Loki(config)
                }
                other => other,
            },
            tracing: match settings.tracing {
                TracingLayer::Otlp(mut config) => {
                    config.service_name = identifier.clone();
                    TracingLayer::Otlp(config)
                }
                other => other,
            },
            filter: settings.filter,
            metrics: match settings.metrics {
                MetricsLayer::Otlp(mut config) => {
                    config.host_identifier = identifier;
                    MetricsLayer::Otlp(config)
                }
                other => other,
            },
            level: settings.level,
        },
    }
}

#[cfg(test)]
mod cfgsync_tests {
    use std::{net::Ipv4Addr, num::NonZero, str::FromStr, time::Duration};

    use nomos_libp2p::{ed25519, libp2p, Multiaddr, PeerId, Protocol};
    use nomos_tracing_service::{
        FilterLayer, LoggerLayer, MetricsLayer, TracingLayer, TracingSettings,
    };
    use tests::topology::configs::{consensus::ConsensusParams, da::DaParams, GeneralConfig};
    use tracing::Level;

    use super::{create_node_configs, Host, HostKind};
    use crate::tests::extract_ip;

    #[test]
    fn basic_ip_list() {
        let hosts = (0..10)
            .map(|i| Host {
                kind: HostKind::Validator,
                ip: Ipv4Addr::from_str(&format!("10.1.1.{i}")).unwrap(),
                identifier: "node".into(),
                network_port: 3000,
                da_network_port: 4044,
                blend_port: 5000,
            })
            .collect();

        let configs = create_node_configs(
            ConsensusParams {
                n_participants: 10,
                security_param: NonZero::new(10).unwrap(),
                active_slot_coeff: 0.9,
            },
            DaParams {
                subnetwork_size: 2,
                dispersal_factor: 1,
                num_samples: 1,
                num_subnets: 2,
                old_blobs_check_interval: Duration::from_secs(5),
                blobs_validity_duration: Duration::from_secs(u64::MAX),
                global_params_path: "".into(),
                policy_settings: Default::default(),
                monitor_settings: Default::default(),
                balancer_interval: Duration::ZERO,
                redial_cooldown: Duration::ZERO,
            },
            TracingSettings {
                logger: LoggerLayer::None,
                tracing: TracingLayer::None,
                filter: FilterLayer::None,
                metrics: MetricsLayer::None,
                level: Level::DEBUG,
            },
            hosts,
        );

        for (host, config) in configs.iter() {
            let network_port = config.network_config.swarm_config.port;
            let da_network_port = extract_port(&config.da_config.listening_address);
            let blend_port = extract_port(&config.blend_config.backend.listening_address);

            assert_eq!(network_port, host.network_port);
            assert_eq!(da_network_port, host.da_network_port);
            assert_eq!(blend_port, host.blend_port);

            check_da_membership(host.ip, config);
        }
    }

    pub fn check_da_membership(my_ip: Ipv4Addr, config: &GeneralConfig) {
        let key = libp2p::identity::Keypair::from(ed25519::Keypair::from(
            config.da_config.node_key.clone(),
        ));
        let my_peer_id = PeerId::from_public_key(&key.public());
        let my_multiaddr = config.da_config.addresses.get(&my_peer_id).unwrap();
        let my_multiaddr_ip = extract_ip(my_multiaddr).unwrap();
        assert_eq!(
            my_ip, my_multiaddr_ip,
            "DA membership ip doesn't match host ip"
        );
    }

    fn extract_port(multiaddr: &Multiaddr) -> u16 {
        multiaddr
            .iter()
            .find_map(|protocol| match protocol {
                Protocol::Udp(port) => Some(port),
                _ => None,
            })
            .unwrap()
    }
}<|MERGE_RESOLUTION|>--- conflicted
+++ resolved
@@ -91,14 +91,6 @@
     let host_blend_membership =
         update_blend_membership(hosts.clone(), blend_configs[0].membership.clone());
 
-<<<<<<< HEAD
-    let new_peer_addresses: HashMap<PeerId, Multiaddr> = host_da_peer_addresses
-        .into_iter()
-        .map(|(peer_id, (multiaddr, _))| (peer_id, multiaddr))
-        .collect();
-
-=======
->>>>>>> 7f5e9c23
     for (i, host) in hosts.into_iter().enumerate() {
         let consensus_config = consensus_configs[i].to_owned();
         let api_config = api_configs[i].to_owned();
