--- conflicted
+++ resolved
@@ -16,13 +16,9 @@
     "simulations",
     "consensus-engine",
     "tests",
-<<<<<<< HEAD
     "mixnet/node",
     "mixnet/client",
     "mixnet/protocol",
     "mixnet/topology",
 ]
-=======
-]
-resolver = "2"
->>>>>>> e5ec2b77
+resolver = "2"