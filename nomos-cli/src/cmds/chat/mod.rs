/// The dumbest possible backend for a chat protocol.
/// Just because running Doom on Nomos was too much work for a demo.
///
///
mod ui;

use crate::{
    api::{consensus::carnot_info, storage::get_block_contents},
    da::{
        disseminate::{
            DaProtocolChoice, DisseminateApp, DisseminateAppServiceSettings, Settings, Status,
        },
        retrieve::get_block_blobs,
    },
};
use clap::Args;
use full_replication::{
    AbsoluteNumber, Attestation, Certificate, FullReplication, Settings as DaSettings,
};
use futures::{stream, StreamExt};
use nomos_core::{da::DaProtocol, wire};
use nomos_log::{LoggerBackend, LoggerSettings, SharedWriter};
use nomos_network::{backends::libp2p::Libp2p, NetworkService};
use overwatch_rs::{overwatch::OverwatchRunner, services::ServiceData};
use reqwest::Url;
use serde::{Deserialize, Serialize};
use std::{
    io,
    path::PathBuf,
    sync::{
        self,
        mpsc::{Receiver, Sender},
        Arc,
    },
    time::{Duration, Instant},
};
use tokio::sync::{mpsc::UnboundedSender, Mutex};

use crossterm::{
    event::{self, DisableMouseCapture, EnableMouseCapture, Event, KeyCode},
    execute,
    terminal::{disable_raw_mode, enable_raw_mode, EnterAlternateScreen, LeaveAlternateScreen},
};
use ratatui::{
    backend::{Backend, CrosstermBackend},
    Terminal,
};
use tui_input::{backend::crossterm::EventHandler, Input};

const DEFAULT_TIMEOUT: Duration = Duration::from_secs(120);
// Limit the number of maximum in-flight requests
const MAX_BUFFERED_REQUESTS: usize = 20;

#[derive(Clone, Debug, Args)]
/// The almost-instant messaging protocol.
pub struct NomosChat {
    /// Path to the network config file
    #[clap(short, long)]
    pub network_config: PathBuf,
    /// The data availability protocol to use. Defaults to full replication.
    #[clap(flatten)]
    pub da_protocol: DaProtocolChoice,
    /// The node to connect to to fetch carnot info
    #[clap(long)]
    pub node: Url,
<<<<<<< HEAD
    /// The explorer to connect to to fetch blocks and blobs
    #[clap(long)]
    pub explorer: Url,
=======
    /// Author for non interactive message formation
    #[clap(long, requires("message"))]
    pub author: Option<String>,
    /// Message for non interactive message formation
    #[clap(long, requires("author"))]
    pub message: Option<String>,
>>>>>>> 292f73cf
}

pub struct App {
    input: Input,
    username: Option<String>,
    messages: Vec<ChatMessage>,
    message_status: Option<Status>,
    message_in_flight: bool,
    last_updated: Instant,
    payload_sender: UnboundedSender<Box<[u8]>>,
    status_updates: Receiver<Status>,
    node: Url,
    explorer: Url,
    logs: Arc<sync::Mutex<Vec<u8>>>,
    scroll_logs: u16,
}

impl NomosChat {
    pub fn run(&self) -> Result<(), Box<dyn std::error::Error>> {
        let network = serde_yaml::from_reader::<
            _,
            <NetworkService<Libp2p> as ServiceData>::Settings,
        >(std::fs::File::open(&self.network_config)?)?;
        let da_protocol = self.da_protocol.clone();

        let node_addr = Some(self.node.clone());

        let (payload_sender, payload_receiver) = tokio::sync::mpsc::unbounded_channel();
        let (status_sender, status_updates) = std::sync::mpsc::channel();

        let shared_writer = Arc::new(sync::Mutex::new(Vec::new()));
        let backend = SharedWriter::from_inner(shared_writer.clone());

        std::thread::spawn(move || {
            OverwatchRunner::<DisseminateApp>::run(
                DisseminateAppServiceSettings {
                    network,
                    send_blob: Settings {
                        payload: Arc::new(Mutex::new(payload_receiver)),
                        timeout: DEFAULT_TIMEOUT,
                        da_protocol,
                        status_updates: status_sender,
                        node_addr,
                        output: None,
                    },
                    logger: LoggerSettings {
                        backend: LoggerBackend::Writer(backend),
                        level: tracing::Level::INFO,
                        ..Default::default()
                    },
                },
                None,
            )
            .unwrap()
            .wait_finished()
        });

        if let Some(author) = self.author.as_ref() {
            let message = self
                .message
                .as_ref()
                .expect("Should be available if author is set");
            return run_once(author, message, payload_sender);
        }

        // setup terminal
        enable_raw_mode()?;
        let mut stdout = io::stdout();
        execute!(stdout, EnterAlternateScreen, EnableMouseCapture)?;
        let backend = CrosstermBackend::new(stdout);
        let mut terminal = Terminal::new(backend)?;

        let app = App {
            input: Input::default(),
            username: None,
            messages: Vec::new(),
            message_status: None,
            message_in_flight: false,
            last_updated: Instant::now(),
            payload_sender,
            status_updates,
            node: self.node.clone(),
            explorer: self.explorer.clone(),
            logs: shared_writer,
            scroll_logs: 0,
        };

        run_app(&mut terminal, app);

        // restore terminal
        disable_raw_mode()?;
        execute!(
            terminal.backend_mut(),
            LeaveAlternateScreen,
            DisableMouseCapture
        )?;
        terminal.show_cursor()?;

        Ok(())
    }
}

fn run_once(
    author: &str,
    message: &str,
    payload_sender: UnboundedSender<Box<[u8]>>,
) -> Result<(), Box<dyn std::error::Error>> {
    payload_sender.send(
        wire::serialize(&ChatMessage {
            author: author.to_string(),
            message: message.to_string(),
            _nonce: rand::random(),
        })
        .unwrap()
        .into(),
    )?;

    Ok(())
}

fn run_app<B: Backend>(terminal: &mut Terminal<B>, mut app: App) {
    let (message_tx, message_rx) = std::sync::mpsc::channel();
    let node = app.node.clone();
    let explorer = app.explorer.clone();
    std::thread::spawn(move || check_for_messages(message_tx, node, explorer));
    loop {
        terminal.draw(|f| ui::ui(f, &app)).unwrap();

        if let Ok(update) = app.status_updates.try_recv() {
            if let Status::Done | Status::Err(_) = update {
                app.message_in_flight = false;
            }
            app.message_status = Some(update);
            app.last_updated = Instant::now();
        }

        if let Ok(messages) = message_rx.try_recv() {
            app.messages.extend(messages);
        }

        // Do not block rendering if there's no user input available
        if !event::poll(Duration::from_millis(100)).unwrap() {
            continue;
        }

        if let Event::Key(key) = event::read().unwrap() {
            match key.code {
                KeyCode::Enter => {
                    if app.username.is_none() {
                        app.username = Some(app.input.value().into());
                    } else {
                        // Do not allow more than one message in flight at a time for simplicity
                        if !app.message_in_flight && !app.input.value().is_empty() {
                            app.message_in_flight = true;
                            app.payload_sender
                                .send(
                                    wire::serialize(&ChatMessage {
                                        author: app.username.clone().unwrap(),
                                        message: app.input.value().into(),
                                        _nonce: rand::random(),
                                    })
                                    .unwrap()
                                    .into(),
                                )
                                .unwrap();
                        }
                    }
                    app.input.reset();
                }
                KeyCode::Esc => {
                    return;
                }
                KeyCode::Left => {
                    app.scroll_logs = app.scroll_logs.saturating_sub(1);
                }
                KeyCode::Right => {
                    app.scroll_logs = app.scroll_logs.saturating_add(1);
                }
                _ => {
                    if !app.message_in_flight {
                        app.input.handle_event(&Event::Key(key));
                    }
                }
            }
        }
    }
}

#[derive(Serialize, Deserialize, Debug)]
struct ChatMessage {
    author: String,
    message: String,
    // Since DA will rightfully ignore duplicated messages, we need to add a nonce to make sure
    // every message is unique. This is randomly generated for simplicity.
    _nonce: u64,
}

#[tokio::main]
async fn check_for_messages(sender: Sender<Vec<ChatMessage>>, node: Url, explorer: Url) {
    loop {
        if let Ok(messages) = fetch_new_messages(&explorer, &node).await {
            sender.send(messages).expect("channel closed");
        }
        tokio::time::sleep(Duration::from_millis(100)).await;
    }
}

// Process a single block's blobs and return chat messages
async fn process_block_blobs(
    node: Url,
    block: &nomos_core::block::Block<nomos_node::Tx, full_replication::Certificate>,
    da_settings: DaSettings,
) -> Result<Vec<ChatMessage>, Box<dyn std::error::Error>> {
    let blobs = get_block_blobs(&node, block).await?;

    // Note that number of attestations is ignored here since we only use the da protocol to
    // decode the blob data, not to validate the certificate
    let mut da_protocol =
        <FullReplication<AbsoluteNumber<Attestation, Certificate>> as DaProtocol>::new(da_settings);
    let mut messages = Vec::new();

    for blob in blobs {
        da_protocol.recv_blob(blob);
        let bytes = da_protocol.extract().unwrap();
        if let Ok(message) = wire::deserialize::<ChatMessage>(&bytes) {
            messages.push(message);
        }
    }

    Ok(messages)
}

// Fetch new messages since the last tip
async fn fetch_new_messages(
    explorer: &Url,
    node: &Url,
) -> Result<Vec<ChatMessage>, Box<dyn std::error::Error>> {
    let info = carnot_info(node).await?;
    // By only specifying the 'to' parameter we get all the blocks since the last tip
    let mut blocks = get_block_contents(explorer, &info.tip.id)
        .await?
        .into_iter()
        .collect::<Vec<_>>();

    // We already processed the last block so let's remove it
    blocks.pop();

    let da_settings = DaSettings {
        num_attestations: 1,
        voter: [0; 32],
    };

    let block_stream = stream::iter(blocks.iter());
    let results: Vec<_> = block_stream
        .map(|block| {
            let node = node.clone();
            let da_settings = da_settings.clone();

            process_block_blobs(node, block, da_settings)
        })
<<<<<<< HEAD
        .buffer_unordered(blocks.len())
=======
        .buffered(MAX_BUFFERED_REQUESTS)
>>>>>>> 292f73cf
        .collect::<Vec<_>>()
        .await;

    let mut new_messages = Vec::new();
    for result in results {
        new_messages.extend(result?);
    }

    Ok(new_messages)
}<|MERGE_RESOLUTION|>--- conflicted
+++ resolved
@@ -63,18 +63,15 @@
     /// The node to connect to to fetch carnot info
     #[clap(long)]
     pub node: Url,
-<<<<<<< HEAD
     /// The explorer to connect to to fetch blocks and blobs
     #[clap(long)]
     pub explorer: Url,
-=======
     /// Author for non interactive message formation
     #[clap(long, requires("message"))]
     pub author: Option<String>,
     /// Message for non interactive message formation
     #[clap(long, requires("author"))]
     pub message: Option<String>,
->>>>>>> 292f73cf
 }
 
 pub struct App {
@@ -335,11 +332,7 @@
 
             process_block_blobs(node, block, da_settings)
         })
-<<<<<<< HEAD
-        .buffer_unordered(blocks.len())
-=======
         .buffered(MAX_BUFFERED_REQUESTS)
->>>>>>> 292f73cf
         .collect::<Vec<_>>()
         .await;
 
