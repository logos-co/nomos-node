--- conflicted
+++ resolved
@@ -1,11 +1,7 @@
 mod client_notifier;
 pub mod config;
 
-<<<<<<< HEAD
-use std::net::SocketAddr;
-=======
 use std::{error::Error, net::SocketAddr, time::Duration};
->>>>>>> 2429893a
 
 use client_notifier::ClientNotifier;
 pub use config::MixnetNodeConfig;
@@ -255,19 +251,13 @@
         .await
     }
 
-<<<<<<< HEAD
-    async fn forward(pool: &ConnectionPool, body: Body, to: NymNodeRoutingAddress) -> Result<()> {
-        let addr = SocketAddr::from(to);
-        body.write(&mut *pool.get_or_init(&addr).await?.lock().await)
-            .await?;
-=======
     async fn forward(
         pool: &ConnectionPool,
         max_retries: usize,
         retry_delay: Duration,
         body: Body,
         to: NymNodeRoutingAddress,
-    ) -> Result<(), Box<dyn Error + Send + Sync + 'static>> {
+    ) -> Result<()> {
         let addr = SocketAddr::try_from(to)?;
         let arc_socket = pool.get_or_init(&addr).await?;
 
@@ -285,7 +275,6 @@
             )
             .await;
         }
->>>>>>> 2429893a
         Ok(())
     }
 }