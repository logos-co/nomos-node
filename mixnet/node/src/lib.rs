mod client_notifier;
pub mod config;

use std::{error::Error, net::SocketAddr};

use client_notifier::ClientNotifier;
pub use config::MixnetNodeConfig;
use mixnet_protocol::Body;
use mixnet_topology::MixnetNodeId;
use mixnet_util::ConnectionPool;
use nym_sphinx::{
    addressing::nodes::NymNodeRoutingAddress, Delay, DestinationAddressBytes, NodeAddressBytes,
    Payload, PrivateKey,
};
pub use sphinx_packet::crypto::PRIVATE_KEY_SIZE;
use sphinx_packet::{crypto::PUBLIC_KEY_SIZE, ProcessedPacket, SphinxPacket};
use tokio::{
    net::{TcpListener, TcpStream},
    sync::mpsc,
};

// A mix node that routes packets in the Mixnet.
pub struct MixnetNode {
    config: MixnetNodeConfig,
    cache: ConnectionPool,
}

impl MixnetNode {
    pub fn new(config: MixnetNodeConfig) -> Self {
        let cache = ConnectionPool::new(config.connection_cache_size);
        Self { config, cache }
    }

    pub fn id(&self) -> MixnetNodeId {
        self.public_key()
    }

    pub fn public_key(&self) -> [u8; PUBLIC_KEY_SIZE] {
        self.config.public_key()
    }

    const CLIENT_NOTI_CHANNEL_SIZE: usize = 100;

    pub async fn run(self) -> Result<(), Box<dyn Error + Send + Sync + 'static>> {
        // Spawn a ClientNotifier
        let (client_tx, client_rx) = mpsc::channel(Self::CLIENT_NOTI_CHANNEL_SIZE);
        tokio::spawn(async move {
            if let Err(e) = ClientNotifier::run(self.config.client_listen_address, client_rx).await
            {
                tracing::error!("failed to run client notifier: {e}");
            }
        });

        //TODO: Accepting ad-hoc TCP conns for now. Improve conn handling.
        //TODO: Add graceful shutdown
        let listener = TcpListener::bind(self.config.listen_address).await?;
        tracing::info!(
            "Listening mixnet node connections: {}",
            self.config.listen_address
        );

        loop {
            match listener.accept().await {
                Ok((socket, remote_addr)) => {
                    tracing::debug!("Accepted incoming connection from {remote_addr:?}");

                    let client_tx = client_tx.clone();
                    let private_key = PrivateKey::from(self.config.private_key);
                    let cache = self.cache.clone();
                    tokio::spawn(async move {
                        if let Err(e) =
                            Self::handle_connection(socket, cache, private_key, client_tx).await
                        {
                            tracing::error!("failed to handle conn: {e}");
                        }
                    });
                }
                Err(e) => tracing::warn!("Failed to accept incoming connection: {e}"),
            }
        }
    }

    async fn handle_connection(
        socket: TcpStream,
        cache: ConnectionPool,
        private_key: PrivateKey,
        client_tx: mpsc::Sender<Body>,
    ) -> Result<(), Box<dyn Error + Send + Sync + 'static>> {
        tokio::pin!(socket);
        loop {
            tokio::select! {
                // TODO: add a random delay?
                _ = tokio::time::sleep(std::time::Duration::from_millis(100)) => {}
                body = Body::read(&mut socket) => {
                    match body {
                        Ok(body) => if let Err(e) = Self::handle_body(body, &cache, &private_key, &client_tx).await {
                            tracing::error!("failed to handle body: {e}");
                        },
                        Err(e) => {
                            tracing::error!("failed to read body: {e}");
                        }
                    }
                }
            }
        }
    }

    async fn handle_body(
        body: Body,
        cache: &ConnectionPool,
        private_key: &PrivateKey,
        client_tx: &mpsc::Sender<Body>,
    ) -> Result<(), Box<dyn Error + Send + Sync + 'static>> {
        match body {
            Body::SphinxPacket(packet) => {
                Self::handle_sphinx_packet(cache, private_key, packet).await
            }
            _body @ Body::FinalPayload(_) => {
                Self::forward_body_to_client_notifier(private_key, client_tx, _body).await
            }
        }
    }

    async fn handle_sphinx_packet(
        cache: &ConnectionPool,
        private_key: &PrivateKey,
        packet: Box<SphinxPacket>,
    ) -> Result<(), Box<dyn Error + Send + Sync + 'static>> {
        match packet.process(private_key)? {
            ProcessedPacket::ForwardHop(packet, next_node_addr, delay) => {
                Self::forward_packet_to_next_hop(cache, packet, next_node_addr, delay).await
            }
            ProcessedPacket::FinalHop(destination_addr, _, payload) => {
                Self::forward_payload_to_destination(cache, payload, destination_addr).await
            }
        }
    }

    async fn forward_body_to_client_notifier(
        _private_key: &PrivateKey,
        client_tx: &mpsc::Sender<Body>,
        body: Body,
<<<<<<< HEAD
    ) -> Result<(), Box<dyn Error + Send + Sync + 'static>> {
        // TODO: Decrypt the final payload using the private key
=======
    ) -> Result<(), Box<dyn Error>> {
        // TODO: Decrypt the final payload using the private key, if it's encrypted
>>>>>>> b11d2cbc

        // Do not wait when the channel is full or no receiver exists
        client_tx.try_send(body)?;
        Ok(())
    }

    async fn forward_packet_to_next_hop(
        cache: &ConnectionPool,
        packet: Box<SphinxPacket>,
        next_node_addr: NodeAddressBytes,
        delay: Delay,
    ) -> Result<(), Box<dyn Error + Send + Sync + 'static>> {
        tracing::debug!("Delaying the packet for {delay:?}");
        tokio::time::sleep(delay.to_duration()).await;

        Self::forward(
            cache,
            Body::new_sphinx(packet),
            NymNodeRoutingAddress::try_from(next_node_addr)?,
        )
        .await
    }

    async fn forward_payload_to_destination(
        cache: &ConnectionPool,
        payload: Payload,
        destination_addr: DestinationAddressBytes,
    ) -> Result<(), Box<dyn Error + Send + Sync + 'static>> {
        tracing::debug!("Forwarding final payload to destination mixnode");

        Self::forward(
            cache,
            Body::new_final_payload(payload),
            NymNodeRoutingAddress::try_from_bytes(&destination_addr.as_bytes())?,
        )
        .await
    }

    async fn forward(
        cache: &ConnectionPool,
        body: Body,
        to: NymNodeRoutingAddress,
    ) -> Result<(), Box<dyn Error + Send + Sync + 'static>> {
        let addr = SocketAddr::try_from(to)?;
        if let Some(addr) = cache.get(&addr) {
            let mut stream = addr.lock().await;
            body.write(&mut *stream).await?;
            return Ok(());
        }

        body.write(&mut *cache.get_or_init(&addr).await?.lock().await)
            .await?;
        Ok(())
    }
}<|MERGE_RESOLUTION|>--- conflicted
+++ resolved
@@ -140,13 +140,8 @@
         _private_key: &PrivateKey,
         client_tx: &mpsc::Sender<Body>,
         body: Body,
-<<<<<<< HEAD
     ) -> Result<(), Box<dyn Error + Send + Sync + 'static>> {
-        // TODO: Decrypt the final payload using the private key
-=======
-    ) -> Result<(), Box<dyn Error>> {
         // TODO: Decrypt the final payload using the private key, if it's encrypted
->>>>>>> b11d2cbc
 
         // Do not wait when the channel is full or no receiver exists
         client_tx.try_send(body)?;
