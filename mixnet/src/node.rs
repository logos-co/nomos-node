use rand::rngs::OsRng;
use serde::{Deserialize, Serialize};
use tokio::sync::mpsc;

<<<<<<< HEAD
use crate::fragment::{Fragment, MessageReconstructor};
use crate::packet::{Message, Packet, PacketBody};
use crate::{crypto::PrivateKey, error::MixnetError, poisson::Poisson};

/// Mix node implementation that returns [`Output`] if exists.
pub struct MixNode {
    output_rx: mpsc::UnboundedReceiver<Output>,
}

struct MixNodeRunner {
    config: MixNodeConfig,
    poisson: Poisson,
    packet_queue: mpsc::Receiver<Box<[u8]>>,
    message_reconstructor: MessageReconstructor,
    output_tx: mpsc::UnboundedSender<Output>,
}
=======
use crate::{error::MixnetError, packet::Packet, packet::PacketBody};

/// Mix node implementation that returns Sphinx packets which needs to be forwarded to next mix nodes,
/// or messages reconstructed from Sphinx packets delivered through all mix layers.
pub struct MixNode {}
>>>>>>> 2d715ea0

/// Mix node configuration
#[derive(Serialize, Deserialize, Clone, Debug)]
pub struct MixNodeConfig {
    /// Private key for decrypting Sphinx packets
    pub encryption_private_key: PrivateKey,
    /// Poisson delay rate per minutes
    pub delay_rate_per_min: f64,
}

const PACKET_QUEUE_SIZE: usize = 256;

/// Queue for sending packets to [`MixNode`]
pub type PacketQueue = mpsc::Sender<PacketBody>;

impl MixNode {
    /// Creates a [`MixNode`] and a [`PacketQueue`].
    ///
    /// This returns [`MixnetError`] if the given `config` is invalid.
    pub fn new(config: MixNodeConfig) -> Result<(Self, PacketQueue), MixnetError> {
        let poisson = Poisson::new(config.delay_rate_per_min)?;
        let (packet_tx, packet_rx) = mpsc::channel(PACKET_QUEUE_SIZE);
        let (output_tx, output_rx) = mpsc::unbounded_channel();

        MixNodeRunner {
            config,
            poisson,
            packet_queue: packet_rx,
            message_reconstructor: MessageReconstructor::new(),
            output_tx,
        }
        .run();

        Ok((Self { output_rx }, packet_tx))
    }

    /// Returns a next `[Output]` to be emitted, if it exists and the Poisson delay is done (if necessary).
    pub async fn next(&mut self) -> Option<Output> {
        self.output_rx.recv().await
    }
}

impl MixNodeRunner {
    fn run(mut self) {
        tokio::spawn(async move {
            loop {
                if let Some(packet) = self.packet_queue.recv().await {
                    if let Err(e) = self.process_packet(packet.as_ref()) {
                        tracing::error!("failed to process packet. skipping it: {e}");
                    }
                }
            }
        });
    }

    fn process_packet(&mut self, packet: &[u8]) -> Result<(), MixnetError> {
        match PacketBody::from_bytes(packet)? {
            PacketBody::SphinxPacket(packet) => self.process_sphinx_packet(packet.as_ref())?,
            PacketBody::Fragment(fragment) => self.process_fragment(fragment.as_ref())?,
        }
        Ok(())
    }

    fn process_sphinx_packet(&self, packet: &[u8]) -> Result<(), MixnetError> {
        let output = Output::Forward(PacketBody::process_sphinx_packet(
            packet,
            &self.config.encryption_private_key,
        )?);
        let delay = self.poisson.interval(&mut OsRng);
        let output_tx = self.output_tx.clone();
        tokio::spawn(async move {
            tokio::time::sleep(delay).await;
            // output_tx is always expected to be not closed/dropped.
            output_tx.send(output).unwrap();
        });
        Ok(())
    }

    fn process_fragment(&mut self, fragment: &[u8]) -> Result<(), MixnetError> {
        if let Some(msg) = self
            .message_reconstructor
            .add(Fragment::from_bytes(fragment)?)
        {
            match Message::from_bytes(&msg)? {
                Message::Real(msg) => {
                    let output = Output::ReconstructedMessage(msg.to_vec().into_boxed_slice());
                    // output_tx is always expected to be not closed/dropped.
                    self.output_tx.send(output).unwrap();
                }
                Message::DropCover(_) => {
                    tracing::debug!("Drop cover message has been reconstructed. Dropping it...");
                }
            }
        }
        Ok(())
    }
}

/// Output that [`MixNode::next`] returns.
#[derive(Debug, PartialEq, Eq)]
pub enum Output {
    /// Packet to be forwarded to the next mix node
    Forward(Packet),
    /// Message reconstructed from [`Packet`]s
    ReconstructedMessage(Box<[u8]>),
}<|MERGE_RESOLUTION|>--- conflicted
+++ resolved
@@ -2,12 +2,12 @@
 use serde::{Deserialize, Serialize};
 use tokio::sync::mpsc;
 
-<<<<<<< HEAD
 use crate::fragment::{Fragment, MessageReconstructor};
 use crate::packet::{Message, Packet, PacketBody};
 use crate::{crypto::PrivateKey, error::MixnetError, poisson::Poisson};
 
-/// Mix node implementation that returns [`Output`] if exists.
+/// Mix node implementation that returns Sphinx packets which needs to be forwarded to next mix nodes,
+/// or messages reconstructed from Sphinx packets delivered through all mix layers.
 pub struct MixNode {
     output_rx: mpsc::UnboundedReceiver<Output>,
 }
@@ -15,17 +15,10 @@
 struct MixNodeRunner {
     config: MixNodeConfig,
     poisson: Poisson,
-    packet_queue: mpsc::Receiver<Box<[u8]>>,
+    packet_queue: mpsc::Receiver<PacketBody>,
     message_reconstructor: MessageReconstructor,
     output_tx: mpsc::UnboundedSender<Output>,
 }
-=======
-use crate::{error::MixnetError, packet::Packet, packet::PacketBody};
-
-/// Mix node implementation that returns Sphinx packets which needs to be forwarded to next mix nodes,
-/// or messages reconstructed from Sphinx packets delivered through all mix layers.
-pub struct MixNode {}
->>>>>>> 2d715ea0
 
 /// Mix node configuration
 #[derive(Serialize, Deserialize, Clone, Debug)]
@@ -73,7 +66,7 @@
         tokio::spawn(async move {
             loop {
                 if let Some(packet) = self.packet_queue.recv().await {
-                    if let Err(e) = self.process_packet(packet.as_ref()) {
+                    if let Err(e) = self.process_packet(packet) {
                         tracing::error!("failed to process packet. skipping it: {e}");
                     }
                 }
@@ -81,8 +74,8 @@
         });
     }
 
-    fn process_packet(&mut self, packet: &[u8]) -> Result<(), MixnetError> {
-        match PacketBody::from_bytes(packet)? {
+    fn process_packet(&mut self, packet: PacketBody) -> Result<(), MixnetError> {
+        match packet {
             PacketBody::SphinxPacket(packet) => self.process_sphinx_packet(packet.as_ref())?,
             PacketBody::Fragment(fragment) => self.process_fragment(fragment.as_ref())?,
         }
@@ -111,7 +104,7 @@
         {
             match Message::from_bytes(&msg)? {
                 Message::Real(msg) => {
-                    let output = Output::ReconstructedMessage(msg.to_vec().into_boxed_slice());
+                    let output = Output::ReconstructedMessage(msg);
                     // output_tx is always expected to be not closed/dropped.
                     self.output_tx.send(output).unwrap();
                 }
