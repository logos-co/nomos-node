--- conflicted
+++ resolved
@@ -12,12 +12,7 @@
 pub mod error;
 /// Mix node
 pub mod node;
-<<<<<<< HEAD
-mod packet;
+pub mod packet;
 mod poisson;
 /// Mixnet topology
-pub mod topology;
-=======
-pub mod packet;
-mod poisson;
->>>>>>> d4b86c82
+pub mod topology;