use std::collections::VecDeque;

use rand::rngs::OsRng;
use serde::{Deserialize, Serialize};
use tokio::sync::mpsc;

use crate::{error::MixnetError, packet::Packet, poisson::Poisson, topology::MixnetTopology};

<<<<<<< HEAD
/// Mix client implementation that returns packets in Poisson intervals
pub struct MixClient {
    packet_rx: mpsc::UnboundedReceiver<Packet>,
}

struct MixClientRunner {
    config: MixClientConfig,
    poisson: Poisson,
    message_queue: mpsc::Receiver<Box<[u8]>>,
    real_packet_queue: VecDeque<Packet>,
    packet_tx: mpsc::UnboundedSender<Packet>,
}
=======
/// Mix client implementation that is used to schedule messages to be sent to the mixnet.
/// Messages inserted to the [`MessageQueue`] are scheduled according to the Poisson interals
/// and returns from [`MixClient.next()`] when it is ready to be sent to the mixnet.
/// If there is no messages inserted to the [`MessageQueue`], cover packets are generated and
/// returned from [`MixClient.next()`].
pub struct MixClient {}
>>>>>>> d4b86c82

/// Mix client configuration
#[derive(Serialize, Deserialize, Clone, Debug)]
pub struct MixClientConfig {
    /// Mixnet topology
    pub topology: MixnetTopology,
    /// Poisson rate for packet emissions (per minute)
    pub emission_rate_per_min: f64,
    /// Packet redundancy for passive retransmission
    pub redundancy: u8,
}

const MESSAGE_QUEUE_SIZE: usize = 256;

/// Queue for sending messages to [`MixClient`]
pub type MessageQueue = mpsc::Sender<Box<[u8]>>;

impl MixClient {
    /// Creates a [`MixClient`] and a [`MessageQueue`].
    ///
    /// This returns [`MixnetError`] if the given `config` is invalid.
    pub fn new(config: MixClientConfig) -> Result<(Self, MessageQueue), MixnetError> {
        let poisson = Poisson::new(config.emission_rate_per_min)?;
        let (tx, rx) = mpsc::channel(MESSAGE_QUEUE_SIZE);
        let (packet_tx, packet_rx) = mpsc::unbounded_channel();

        MixClientRunner {
            config,
            poisson,
            message_queue: rx,
            real_packet_queue: VecDeque::new(),
            packet_tx,
        }
        .run();

        Ok((Self { packet_rx }, tx))
    }

    /// Returns a next [`Packet`] to be emitted, if it exists and the Poisson timer is done.
    pub async fn next(&mut self) -> Option<Packet> {
        self.packet_rx.recv().await
    }
}

impl MixClientRunner {
    fn run(mut self) {
        tokio::spawn(async move {
            let mut delay = tokio::time::sleep(self.poisson.interval(&mut OsRng));
            loop {
                let next_deadline = delay.deadline() + self.poisson.interval(&mut OsRng);
                delay.await;
                delay = tokio::time::sleep_until(next_deadline);

                match self.next_packet().await {
                    Ok(packet) => {
                        // packet_tx is always expected to be not closed/dropped.
                        self.packet_tx.send(packet).unwrap();
                    }
                    Err(e) => {
                        tracing::error!(
                            "failed to find a next packet to emit. skipping to the next turn: {e}"
                        );
                    }
                }
            }
        });
    }

    async fn next_packet(&mut self) -> Result<Packet, MixnetError> {
        if let Some(packet) = self.real_packet_queue.pop_front() {
            return Ok(packet);
        }

        match self.message_queue.try_recv() {
            Ok(msg) => {
                for packet in Packet::build_real(&msg, &self.config.topology)? {
                    for _ in 0..self.config.redundancy {
                        self.real_packet_queue.push_back(packet.clone());
                    }
                }
                Ok(self.real_packet_queue.pop_front().unwrap())
            }
            Err(_) => {
                let mut packets =
                    Packet::build_drop_cover("drop cover".as_ref(), &self.config.topology)?;
                assert_eq!(1, packets.len()); // since the cover msg is short
                Ok(packets.pop().unwrap())
            }
        }
    }
}<|MERGE_RESOLUTION|>--- conflicted
+++ resolved
@@ -6,8 +6,11 @@
 
 use crate::{error::MixnetError, packet::Packet, poisson::Poisson, topology::MixnetTopology};
 
-<<<<<<< HEAD
-/// Mix client implementation that returns packets in Poisson intervals
+/// Mix client implementation that is used to schedule messages to be sent to the mixnet.
+/// Messages inserted to the [`MessageQueue`] are scheduled according to the Poisson interals
+/// and returns from [`MixClient.next()`] when it is ready to be sent to the mixnet.
+/// If there is no messages inserted to the [`MessageQueue`], cover packets are generated and
+/// returned from [`MixClient.next()`].
 pub struct MixClient {
     packet_rx: mpsc::UnboundedReceiver<Packet>,
 }
@@ -19,14 +22,6 @@
     real_packet_queue: VecDeque<Packet>,
     packet_tx: mpsc::UnboundedSender<Packet>,
 }
-=======
-/// Mix client implementation that is used to schedule messages to be sent to the mixnet.
-/// Messages inserted to the [`MessageQueue`] are scheduled according to the Poisson interals
-/// and returns from [`MixClient.next()`] when it is ready to be sent to the mixnet.
-/// If there is no messages inserted to the [`MessageQueue`], cover packets are generated and
-/// returned from [`MixClient.next()`].
-pub struct MixClient {}
->>>>>>> d4b86c82
 
 /// Mix client configuration
 #[derive(Serialize, Deserialize, Clone, Debug)]
