--- conflicted
+++ resolved
@@ -1,7 +1,9 @@
 use sphinx_packet::{payload::Payload, SphinxPacket};
-<<<<<<< HEAD
 
-use tokio::io::{self, AsyncRead, AsyncReadExt, AsyncWrite, AsyncWriteExt};
+use std::{error::Error, io::ErrorKind, net::SocketAddr, sync::Arc, time::Duration};
+use tokio::io::{
+    self, net::TcpStream, sync::Mutex, AsyncRead, AsyncReadExt, AsyncWrite, AsyncWriteExt,
+};
 
 pub type Result<T> = core::result::Result<T, ProtocolError>;
 
@@ -15,16 +17,9 @@
     InvalidPayload(sphinx_packet::Error),
     #[error("{0}")]
     IO(#[from] io::Error),
+    #[error("fail to send packet, reach maximum retries {0}")]
+    ReachMaxRetries(usize),
 }
-=======
-use std::{error::Error, io::ErrorKind, net::SocketAddr, sync::Arc, time::Duration};
-
-use tokio::{
-    io::{AsyncRead, AsyncReadExt, AsyncWrite, AsyncWriteExt},
-    net::TcpStream,
-    sync::Mutex,
-};
->>>>>>> 2429893a
 
 #[non_exhaustive]
 pub enum Body {
@@ -93,14 +88,7 @@
         Self::final_payload_from_bytes(&buf)
     }
 
-<<<<<<< HEAD
     pub async fn write<W>(self, writer: &mut W) -> Result<()>
-=======
-    pub async fn write<W>(
-        &self,
-        writer: &mut W,
-    ) -> Result<(), Box<dyn Error + Send + Sync + 'static>>
->>>>>>> 2429893a
     where
         W: AsyncWrite + Unpin + ?Sized,
     {
@@ -128,7 +116,7 @@
     retry_delay: Duration,
     body: Body,
     socket: Arc<Mutex<TcpStream>>,
-) -> Result<(), Box<dyn Error + Send + Sync + 'static>> {
+) -> Result<()> {
     for idx in 0..max_retries {
         // backoff
         let wait = Duration::from_millis((retry_delay.as_millis() as u64).pow(idx as u32));
@@ -138,19 +126,22 @@
         match body.write(&mut *socket).await {
             Ok(_) => return Ok(()),
             Err(e) => {
-                if let Some(err) = e.downcast_ref::<std::io::Error>() {
-                    match err.kind() {
-                        ErrorKind::Unsupported => return Err(e),
-                        _ => {
-                            // update the connection
-                            if let Ok(tcp) = TcpStream::connect(peer_addr).await {
-                                *socket = tcp;
+                match &e {
+                    ProtocolError::IO(err) => {
+                        match err.kind() {
+                            ErrorKind::Unsupported => return Err(e),
+                            _ => {
+                                // update the connection
+                                if let Ok(tcp) = TcpStream::connect(peer_addr).await {
+                                    *socket = tcp;
+                                }
                             }
                         }
                     }
+                    _ => return Err(e),
                 }
             }
         }
     }
-    Err(format!("Failure after {max_retries} retries").into())
+    Err(ProtocolError::ReachMaxRetries(max_retries))
 }