--- conflicted
+++ resolved
@@ -4,26 +4,30 @@
     pub use crate::backend::Status;
 }
 
-use std::fmt::Debug;
-use std::marker::PhantomData;
-
-<<<<<<< HEAD
-// crates
-use crate::network::NetworkAdapter as NetworkAdapterTrait;
-use crate::tx::state::TxMempoolState;
+use std::{fmt::Debug, marker::PhantomData};
+
 use futures::StreamExt;
-use overwatch_rs::services::handle::ServiceStateHandle;
-use services_utils::overwatch::recovery::operators::RecoveryBackend as RecoveryBackendTrait;
-// internal
-use crate::backend::{MemPool, RecoverableMempool};
-use crate::tx::settings::TxMempoolSettings;
-use crate::{MempoolMetrics, MempoolMsg};
 use nomos_network::{NetworkMsg, NetworkService};
-use overwatch_rs::services::{relay::OutboundRelay, ServiceCore, ServiceData, ServiceId};
-use overwatch_rs::OpaqueServiceStateHandle;
-use services_utils::overwatch::{lifecycle, JsonFileBackend, RecoveryOperator};
-
-/// A tx mempool service that uses a [`JsonFileBackend`] as a recovery mechanism.
+use overwatch_rs::{
+    services::{
+        handle::ServiceStateHandle, relay::OutboundRelay, ServiceCore, ServiceData, ServiceId,
+    },
+    OpaqueServiceStateHandle,
+};
+use services_utils::overwatch::{
+    lifecycle, recovery::operators::RecoveryBackend as RecoveryBackendTrait, JsonFileBackend,
+    RecoveryOperator,
+};
+
+use crate::{
+    backend::{MemPool, RecoverableMempool},
+    network::NetworkAdapter as NetworkAdapterTrait,
+    tx::{settings::TxMempoolSettings, state::TxMempoolState},
+    MempoolMetrics, MempoolMsg,
+};
+
+/// A tx mempool service that uses a [`JsonFileBackend`] as a recovery
+/// mechanism.
 pub type TxMempoolService<NetworkAdapter, Pool> = GenericTxMempoolService<
     Pool,
     NetworkAdapter,
@@ -40,25 +44,9 @@
     >,
 >;
 
-/// A generic tx mempool service which wraps around a mempool, a network adapter, and a recovery backend.
+/// A generic tx mempool service which wraps around a mempool, a network
+/// adapter, and a recovery backend.
 pub struct GenericTxMempoolService<Pool, NetworkAdapter, RecoveryBackend>
-=======
-use futures::StreamExt;
-use nomos_network::{NetworkMsg, NetworkService};
-use overwatch_rs::{
-    services::{
-        relay::{OutboundRelay, Relay},
-        state::{NoOperator, NoState},
-        ServiceCore, ServiceData, ServiceId,
-    },
-    OpaqueServiceStateHandle,
-};
-use services_utils::overwatch::lifecycle;
-
-use crate::{backend::MemPool, network::NetworkAdapter, MempoolMetrics, MempoolMsg};
-
-pub struct TxMempoolService<N, P>
->>>>>>> cc545419
 where
     Pool: RecoverableMempool,
     Pool::Settings: Clone,
@@ -207,7 +195,6 @@
                 match self.pool.add_item(key, item.clone()) {
                     Ok(_id) => {
                         // Broadcast the item to the network
-<<<<<<< HEAD
                         let settings = self
                             .service_state_handle
                             .settings_reader
@@ -216,17 +203,10 @@
                         self.service_state_handle
                             .state_updater
                             .update(self.pool.save().into());
-                        // move sending to a new task so local operations can complete in the meantime
+                        // move sending to a new task so local operations can complete in the
+                        // meantime
                         tokio::spawn(async {
                             let adapter = NetworkAdapter::new(settings, network_relay).await;
-=======
-                        let net = network_relay.clone();
-                        let settings = service_state.settings_reader.get_updated_settings().network;
-                        // move sending to a new task so local operations can complete in the
-                        // meantime
-                        tokio::spawn(async move {
-                            let adapter = N::new(settings, net).await;
->>>>>>> cc545419
                             adapter.send(item).await;
                         });
                         if let Err(e) = reply_channel.send(Ok(())) {
