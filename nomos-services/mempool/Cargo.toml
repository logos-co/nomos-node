--- conflicted
+++ resolved
@@ -7,7 +7,6 @@
 # See more keys and their definitions at https://doc.rust-lang.org/cargo/reference/manifest.html
 
 [dependencies]
-<<<<<<< HEAD
 async-trait           = "0.1"
 chrono                = "0.4"
 full-replication      = { workspace = true }
@@ -22,33 +21,12 @@
 rand                  = { version = "0.8" }
 serde                 = { version = "1.0", features = ["derive"] }
 serde_json            = { version = "1", optional = true }
+services-utils        = { workspace = true }
 thiserror             = "1.0"
 tokio                 = { version = "1", features = ["macros", "sync"] }
 tokio-stream          = "0.1"
 tracing               = "0.1"
 utoipa                = { version = "4.0", optional = true }
-=======
-async-trait = "0.1"
-futures = "0.3"
-linked-hash-map = { version = "0.5.6", optional = true }
-nomos-network = { path = "../network" }
-nomos-da-network-core = { path = "../../nomos-da/network/core" }
-nomos-da-sampling = { path = "../../nomos-services/data-availability/sampling/" }
-nomos-core = { path = "../../nomos-core/chain-defs" }
-services-utils = { path = "../utils" }
-full-replication = { path = "../../nomos-da/full-replication" }
-kzgrs-backend = { path = "../../nomos-da/kzgrs-backend" }
-overwatch-rs = { git = "https://github.com/logos-co/Overwatch", rev = "f5f7ea0" }
-rand = { version = "0.8" }
-serde = { version = "1.0", features = ["derive"] }
-thiserror = "1.0"
-tracing = "0.1"
-tokio = { version = "1", features = ["sync", "macros"] }
-tokio-stream = "0.1"
-chrono = "0.4"
-utoipa = { version = "4.0", optional = true }
-serde_json = { version = "1", optional = true }
->>>>>>> fb5bc6df
 
 [dev-dependencies]
 blake2                = "0.10"
