--- conflicted
+++ resolved
@@ -5,7 +5,6 @@
 version = "0.1.0"
 
 [dependencies]
-<<<<<<< HEAD
 async-trait              = "0.1"
 blst                     = { version = "0.3.11", features = ["serde-secret"] }
 bytes                    = "1.2"
@@ -22,33 +21,11 @@
 overwatch-derive         = { workspace = true }
 overwatch-rs             = { workspace = true }
 serde                    = { version = "1.0", features = ["derive"] }
+services-utils           = { workspace = true }
 subnetworks-assignations = { workspace = true }
 tokio                    = { version = "1", features = ["macros", "sync"] }
 tokio-stream             = "0.1.15"
 tracing                  = { version = "0.1", features = ["attributes"] }
-=======
-async-trait = "0.1"
-blst = { version = "0.3.11", features = ["serde-secret"] }
-bytes = "1.2"
-futures = "0.3"
-hex = "0.4.3"
-kzgrs-backend = { path = "../../../nomos-da/kzgrs-backend" }
-libp2p = { version = "0.54", features = ["ed25519"] }
-nomos-core = { path = "../../../nomos-core/chain-defs" }
-nomos-da-storage = { path = "../../../nomos-da/storage" }
-nomos-da-network-core = { path = "../../../nomos-da/network/core" }
-nomos-da-network-service = { path = "../../../nomos-services/data-availability/network" }
-nomos-storage = { path = "../../../nomos-services/storage" }
-nomos-tracing = { path = "../../../nomos-tracing" }
-services-utils = { path = "../../utils" }
-overwatch-rs = { git = "https://github.com/logos-co/Overwatch", rev = "f5f7ea0" }
-overwatch-derive = { git = "https://github.com/logos-co/Overwatch", rev = "f5f7ea0" }
-serde = { version = "1.0", features = ["derive"] }
-subnetworks-assignations = { path = "../../../nomos-da/network/subnetworks-assignations" }
-tokio = { version = "1", features = ["sync", "macros"] }
-tokio-stream = "0.1.15"
-tracing = { version = "0.1", features = ["attributes"] }
->>>>>>> fb5bc6df
 
 [features]
 libp2p          = []
