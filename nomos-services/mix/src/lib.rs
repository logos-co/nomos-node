--- conflicted
+++ resolved
@@ -21,11 +21,7 @@
     ServiceCore, ServiceData, ServiceId,
 };
 use rand::SeedableRng;
-<<<<<<< HEAD
-use rand_chacha::ChaCha8Rng;
-=======
 use rand_chacha::ChaCha12Rng;
->>>>>>> 23f93dcc
 use serde::{de::DeserializeOwned, Deserialize, Serialize};
 use std::fmt::Debug;
 use tokio::sync::mpsc;
@@ -106,7 +102,7 @@
         // tier 2 blend
         let mut blend_messages = backend
             .listen_to_incoming_messages()
-            .blend(mix_config.message_blend, ChaCha8Rng::from_entropy());
+            .blend(mix_config.message_blend, ChaCha12Rng::from_entropy());
 
         // local messages, are bypassed and send immediately
         let mut local_messages = service_state
