--- conflicted
+++ resolved
@@ -3,27 +3,13 @@
     time::Duration,
 };
 
-<<<<<<< HEAD
 use futures::AsyncWriteExt;
-#[allow(deprecated)]
-use nomos_libp2p::{
-    gossipsub, libp2p::swarm::ConnectionId, BehaviourEvent, Multiaddr, Swarm, SwarmEvent,
-};
-use nomos_libp2p::{
-    libp2p::Stream,
-    libp2p_stream::{IncomingStreams, OpenStreamError},
-    PeerId,
-};
-use nomos_libp2p::{libp2p::StreamProtocol, libp2p_stream::Control};
-=======
-use futures::{AsyncReadExt, AsyncWriteExt};
 use nomos_libp2p::{
     gossipsub,
     libp2p::{swarm::ConnectionId, Stream, StreamProtocol},
     libp2p_stream::{Control, IncomingStreams, OpenStreamError},
     BehaviourEvent, Multiaddr, PeerId, Swarm, SwarmEvent,
 };
->>>>>>> 92eb15d6
 use tokio::sync::{broadcast, mpsc, oneshot};
 use tokio_stream::StreamExt;
 
@@ -188,21 +174,12 @@
             Command::StreamSend {
                 peer_id,
                 protocol,
-<<<<<<< HEAD
                 packet_body: packet,
             } => {
                 tracing::debug!("StreamSend to {peer_id}");
                 match self.open_stream(peer_id, protocol).await {
                     Ok(stream) => {
                         if let Err(e) = packet.write_to(stream).await {
-=======
-                message,
-            } => {
-                tracing::debug!("StreamSend to {peer_id}: len:{}", message.len());
-                match self.open_stream(peer_id, protocol).await {
-                    Ok(stream) => {
-                        if let Err(e) = Self::stream_write(stream, &message).await {
->>>>>>> 92eb15d6
                             tracing::error!("failed to write to the stream with ${peer_id}: {e}");
                             self.close_stream(&peer_id).await;
                         }
@@ -334,22 +311,4 @@
             let _ = stream.close().await;
         }
     }
-<<<<<<< HEAD
-=======
-
-    async fn stream_write(stream: &mut Stream, msg: &[u8]) -> std::io::Result<()> {
-        stream.write_all(&msg.len().to_le_bytes()).await?;
-        stream.write_all(msg).await?;
-        Ok(())
-    }
-
-    pub async fn stream_read(stream: &mut Stream) -> std::io::Result<Box<[u8]>> {
-        let mut size = [0u8; std::mem::size_of::<usize>()];
-        stream.read_exact(&mut size).await?;
-
-        let mut msg = vec![0u8; usize::from_le_bytes(size)];
-        stream.read_exact(&mut msg).await?;
-        Ok(msg.into_boxed_slice())
-    }
->>>>>>> 92eb15d6
 }