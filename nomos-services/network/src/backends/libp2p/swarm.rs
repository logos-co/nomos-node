--- conflicted
+++ resolved
@@ -4,23 +4,13 @@
 };
 
 use futures::{AsyncReadExt, AsyncWriteExt};
-#[allow(deprecated)]
 use nomos_libp2p::{
-    gossipsub, libp2p::swarm::ConnectionId, BehaviourEvent, Multiaddr, Swarm, SwarmEvent,
-<<<<<<< HEAD
+    gossipsub,
+    libp2p::{swarm::ConnectionId, Stream, StreamProtocol},
+    libp2p_stream::{Control, IncomingStreams, OpenStreamError},
+    BehaviourEvent, Multiaddr, PeerId, Swarm, SwarmEvent,
 };
-use nomos_libp2p::{
-    libp2p::Stream,
-    libp2p_stream::{IncomingStreams, OpenStreamError},
-    PeerId,
-};
-use nomos_libp2p::{libp2p::StreamProtocol, libp2p_stream::Control};
 use tokio::sync::{broadcast, mpsc, oneshot};
-=======
-};
-use nomos_libp2p::{libp2p::StreamProtocol, libp2p_stream::IncomingStreams};
-use tokio::sync::{broadcast, mpsc};
->>>>>>> 287387eb
 use tokio_stream::StreamExt;
 
 use crate::backends::libp2p::Libp2pInfo;
@@ -182,7 +172,6 @@
                 self.broadcast_and_retry(topic, message, retry_count).await;
             }
             Command::StreamSend {
-<<<<<<< HEAD
                 peer_id,
                 protocol,
                 message,
@@ -199,13 +188,6 @@
                         tracing::error!("failed to open stream with {peer_id}: {e}");
                     }
                 }
-=======
-                peer_id: _,
-                protocol: _,
-                message: _,
-            } => {
-                todo!()
->>>>>>> 287387eb
             }
         }
     }
@@ -308,7 +290,6 @@
         std::time::Duration::from_secs(BACKOFF.pow(retry as u32))
     }
 
-<<<<<<< HEAD
     pub fn incoming_streams(&mut self, protocol: StreamProtocol) -> IncomingStreams {
         self.stream_control.accept(protocol).unwrap()
     }
@@ -344,9 +325,5 @@
         let mut msg = vec![0u8; usize::from_le_bytes(size)];
         stream.read_exact(&mut msg).await?;
         Ok(msg.into_boxed_slice())
-=======
-    pub fn incoming_streams(&self, _protocol: StreamProtocol) -> IncomingStreams {
-        todo!()
->>>>>>> 287387eb
     }
 }