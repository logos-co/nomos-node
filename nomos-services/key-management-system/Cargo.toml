--- conflicted
+++ resolved
@@ -5,30 +5,17 @@
 version = "0.1.0"
 
 [dependencies]
-<<<<<<< HEAD
-async-trait   = "0.1"
-bytes         = "1"
-ed25519-dalek = { version = "2", features = ["serde", "zeroize"] }
-futures       = "0.3"
-log           = "0.4.22"
-overwatch-rs  = { workspace = true }
-serde         = { version = "1", features = ["derive"] }
-thiserror     = "2"
-tokio         = { version = "1", features = ["macros"] }
-zeroize       = { version = "1", features = ["zeroize_derive"] }
-=======
-overwatch-rs = { git = "https://github.com/logos-co/Overwatch", rev = "f5f7ea0" }
-tokio = { version = "1", features = ["macros"] }
-bytes = "1"
-futures = "0.3"
-async-trait = "0.1"
-log = "0.4.22"
-thiserror = "2"
-zeroize = { version = "1", features = ["zeroize_derive"] }
-ed25519-dalek = { version = "2", features = ["serde", "zeroize"] }
-serde = { version = "1", features = ["derive"] }
-services-utils = { path = "../utils" }
->>>>>>> fb5bc6df
+async-trait    = "0.1"
+bytes          = "1"
+ed25519-dalek  = { version = "2", features = ["serde", "zeroize"] }
+futures        = "0.3"
+log            = "0.4.22"
+overwatch-rs   = { workspace = true }
+serde          = { version = "1", features = ["derive"] }
+services-utils = { workspace = true }
+thiserror      = "2"
+tokio          = { version = "1", features = ["macros"] }
+zeroize        = { version = "1", features = ["zeroize_derive"] }
 
 [dev-dependencies]
 ed25519-dalek = { version = "2", features = ["rand_core"] }
