--- conflicted
+++ resolved
@@ -177,12 +177,7 @@
     // underlying networking backend. We need this so we can relay and check the types properly
     // when implementing ServiceCore for CryptarchiaConsensus
     network_relay: Relay<NetworkService<A::Backend>>,
-<<<<<<< HEAD
-    mix_network_relay:
-        Relay<nomos_mix_service::MixService<MixAdapter::Backend, MixAdapter::Network>>,
-=======
-    mix_relay: Relay<nomos_mix_service::MixService<MixAdapter::Backend>>,
->>>>>>> cf763cb6
+    mix_relay: Relay<nomos_mix_service::MixService<MixAdapter::Backend, MixAdapter::Network>>,
     cl_mempool_relay: Relay<TxMempoolService<ClPoolAdapter, ClPool>>,
     da_mempool_relay: Relay<
         DaMempoolService<
@@ -432,11 +427,7 @@
             ),
         };
 
-<<<<<<< HEAD
-        let adapter = A::new(network_adapter_settings, network_relay).await;
-=======
-        let network_adapter = A::new(network_relay).await;
->>>>>>> cf763cb6
+        let network_adapter = A::new(network_adapter_settings, network_relay).await;
         let tx_selector = TxS::new(transaction_selector_settings);
         let blob_selector = BS::new(blob_selector_settings);
 
@@ -446,12 +437,7 @@
 
         let mut slot_timer = IntervalStream::new(timer.slot_interval());
 
-<<<<<<< HEAD
-        let mix_network_adapter = MixAdapter::new(mix_adapter_settings, mix_network_relay).await;
-=======
-        let mix_adapter = MixAdapter::new(mix_relay).await;
-        let mut incoming_mixed_msgs = mix_adapter.mixed_messages_stream().await?;
->>>>>>> cf763cb6
+        let mix_adapter = MixAdapter::new(mix_adapter_settings, mix_relay).await;
 
         let mut lifecycle_stream = self.service_state.lifecycle_handle.message_stream();
 
@@ -472,20 +458,6 @@
                         .await;
                     }
 
-<<<<<<< HEAD
-=======
-                    Some(mixed_msg) = incoming_mixed_msgs.next() => {
-                        match wire::deserialize::<Block<ClPool::Item, DaPool::Item>>(&mixed_msg) {
-                            Ok(block) => {
-                                network_adapter.broadcast(NetworkMessage::Block(block)).await;
-                            },
-                            Err(e) => {
-                                tracing::error!("Error deserializing mixed message: {e}");
-                            },
-                        }
-                    }
-
->>>>>>> cf763cb6
                     _ = slot_timer.next() => {
                         let slot = timer.current_slot();
                         let parent = cryptarchia.tip();
@@ -511,12 +483,7 @@
                             ).await;
 
                             if let Some(block) = block {
-<<<<<<< HEAD
-                                mix_network_adapter.mix(block).await;
-=======
-                                let msg = wire::serialize(&block).unwrap();
-                                mix_adapter.mix(msg).await;
->>>>>>> cf763cb6
+                                mix_adapter.mix(block).await;
                             }
                         }
                     }
