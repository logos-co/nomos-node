// std
use overwatch_rs::DynError;
use std::hash::Hash;
use std::marker::PhantomData;
// crates
<<<<<<< HEAD
use serde::{de::DeserializeOwned, Deserialize, Serialize};
use tokio::sync::broadcast::error::RecvError;
=======
use serde::{de::DeserializeOwned, Serialize};
>>>>>>> cf763cb6
use tokio_stream::{wrappers::BroadcastStream, StreamExt};
// internal
use crate::{
    messages::NetworkMessage,
    network::{BoxedStream, NetworkAdapter},
};
use nomos_core::block::Block;
use nomos_network::{
    backends::libp2p::{Command, Event, EventKind, Libp2p},
    NetworkMsg, NetworkService,
};
use overwatch_rs::services::{relay::OutboundRelay, ServiceData};
use tokio_stream::wrappers::errors::BroadcastStreamRecvError;

<<<<<<< HEAD
const BUFFER_SIZE: usize = 64;
=======
const TOPIC: &str = "/cryptarchia/proto";
>>>>>>> cf763cb6
type Relay<T> = OutboundRelay<<NetworkService<T> as ServiceData>::Message>;

#[derive(Clone)]
pub struct LibP2pAdapter<Tx, BlobCert>
where
    Tx: Clone + Eq + Hash,
    BlobCert: Clone + Eq + Hash,
{
<<<<<<< HEAD
    // TODO: This field will be used once we implement https://github.com/logos-co/nomos-node/issues/827
    _network_relay: OutboundRelay<<NetworkService<Libp2p> as ServiceData>::Message>,
    blocks: tokio::sync::broadcast::Sender<Block<Tx, BlobCert>>,
=======
    network_relay: OutboundRelay<<NetworkService<Libp2p> as ServiceData>::Message>,
    _phantom_tx: PhantomData<Tx>,
    _blob_cert: PhantomData<BlobCert>,
>>>>>>> cf763cb6
}

#[derive(Debug, Clone, Serialize, Deserialize)]
pub struct LibP2pAdapterSettings {
    pub topic: String,
}

impl<Tx, BlobCert> LibP2pAdapter<Tx, BlobCert>
where
    Tx: Clone + Eq + Hash + Serialize,
    BlobCert: Clone + Eq + Hash + Serialize,
{
    async fn subscribe(relay: &Relay<Libp2p>, topic: &str) {
        if let Err((e, _)) = relay
            .send(NetworkMsg::Process(Command::Subscribe(topic.into())))
            .await
        {
            tracing::error!("error subscribing to {topic}: {e}");
        };
    }
}

#[async_trait::async_trait]
impl<Tx, BlobCert> NetworkAdapter for LibP2pAdapter<Tx, BlobCert>
where
    Tx: Serialize + DeserializeOwned + Clone + Eq + Hash + Send + Sync + 'static,
    BlobCert: Serialize + DeserializeOwned + Clone + Eq + Hash + Send + Sync + 'static,
{
    type Backend = Libp2p;
    type Settings = LibP2pAdapterSettings;
    type Tx = Tx;
    type BlobCertificate = BlobCert;

    async fn new(settings: Self::Settings, network_relay: Relay<Libp2p>) -> Self {
        let relay = network_relay.clone();
<<<<<<< HEAD
        Self::subscribe(&relay, settings.topic.as_str()).await;
        let blocks = tokio::sync::broadcast::Sender::new(BUFFER_SIZE);
        let blocks_sender = blocks.clone();
=======
        Self::subscribe(&relay, TOPIC).await;
>>>>>>> cf763cb6
        tracing::debug!("Starting up...");
        // this wait seems to be helpful in some cases since we give the time
        // to the network to establish connections before we start sending messages
        tokio::time::sleep(std::time::Duration::from_secs(1)).await;

        Self {
<<<<<<< HEAD
            _network_relay: network_relay,
            blocks,
=======
            network_relay,
            _phantom_tx: Default::default(),
            _blob_cert: Default::default(),
>>>>>>> cf763cb6
        }
    }

    async fn blocks_stream(
        &self,
    ) -> Result<BoxedStream<Block<Self::Tx, Self::BlobCertificate>>, DynError> {
        let (sender, receiver) = tokio::sync::oneshot::channel();
        if let Err((e, _)) = self
            .network_relay
            .send(NetworkMsg::Subscribe {
                kind: EventKind::Message,
                sender,
            })
            .await
        {
            return Err(Box::new(e));
        }
        Ok(Box::new(
            BroadcastStream::new(receiver.await.map_err(Box::new)?).filter_map(|message| {
                match message {
                    Ok(Event::Message(message)) => match wire::deserialize(&message.data) {
                        Ok(msg) => match msg {
                            NetworkMessage::Block(block) => {
                                tracing::debug!("received block {:?}", block.header().id());
                                Some(block)
                            }
                        },
                        _ => {
                            tracing::debug!("unrecognized gossipsub message");
                            None
                        }
                    },
                    Err(BroadcastStreamRecvError::Lagged(n)) => {
                        tracing::error!("lagged messages: {n}");
                        None
                    }
                }
            }),
        ))
    }
}<|MERGE_RESOLUTION|>--- conflicted
+++ resolved
@@ -3,19 +3,14 @@
 use std::hash::Hash;
 use std::marker::PhantomData;
 // crates
-<<<<<<< HEAD
 use serde::{de::DeserializeOwned, Deserialize, Serialize};
-use tokio::sync::broadcast::error::RecvError;
-=======
-use serde::{de::DeserializeOwned, Serialize};
->>>>>>> cf763cb6
 use tokio_stream::{wrappers::BroadcastStream, StreamExt};
 // internal
 use crate::{
     messages::NetworkMessage,
     network::{BoxedStream, NetworkAdapter},
 };
-use nomos_core::block::Block;
+use nomos_core::{block::Block, wire};
 use nomos_network::{
     backends::libp2p::{Command, Event, EventKind, Libp2p},
     NetworkMsg, NetworkService,
@@ -23,11 +18,6 @@
 use overwatch_rs::services::{relay::OutboundRelay, ServiceData};
 use tokio_stream::wrappers::errors::BroadcastStreamRecvError;
 
-<<<<<<< HEAD
-const BUFFER_SIZE: usize = 64;
-=======
-const TOPIC: &str = "/cryptarchia/proto";
->>>>>>> cf763cb6
 type Relay<T> = OutboundRelay<<NetworkService<T> as ServiceData>::Message>;
 
 #[derive(Clone)]
@@ -36,15 +26,9 @@
     Tx: Clone + Eq + Hash,
     BlobCert: Clone + Eq + Hash,
 {
-<<<<<<< HEAD
-    // TODO: This field will be used once we implement https://github.com/logos-co/nomos-node/issues/827
-    _network_relay: OutboundRelay<<NetworkService<Libp2p> as ServiceData>::Message>,
-    blocks: tokio::sync::broadcast::Sender<Block<Tx, BlobCert>>,
-=======
     network_relay: OutboundRelay<<NetworkService<Libp2p> as ServiceData>::Message>,
     _phantom_tx: PhantomData<Tx>,
     _blob_cert: PhantomData<BlobCert>,
->>>>>>> cf763cb6
 }
 
 #[derive(Debug, Clone, Serialize, Deserialize)]
@@ -80,27 +64,16 @@
 
     async fn new(settings: Self::Settings, network_relay: Relay<Libp2p>) -> Self {
         let relay = network_relay.clone();
-<<<<<<< HEAD
         Self::subscribe(&relay, settings.topic.as_str()).await;
-        let blocks = tokio::sync::broadcast::Sender::new(BUFFER_SIZE);
-        let blocks_sender = blocks.clone();
-=======
-        Self::subscribe(&relay, TOPIC).await;
->>>>>>> cf763cb6
         tracing::debug!("Starting up...");
         // this wait seems to be helpful in some cases since we give the time
         // to the network to establish connections before we start sending messages
         tokio::time::sleep(std::time::Duration::from_secs(1)).await;
 
         Self {
-<<<<<<< HEAD
-            _network_relay: network_relay,
-            blocks,
-=======
             network_relay,
             _phantom_tx: Default::default(),
             _blob_cert: Default::default(),
->>>>>>> cf763cb6
         }
     }
 
