--- conflicted
+++ resolved
@@ -117,20 +117,13 @@
 }
 
 #[async_trait::async_trait]
-<<<<<<< HEAD
-impl<Network, Fountain, TxId, const C: usize> Overlay<Network, Fountain> for Member<TxId, C>
+impl<Network, Fountain, VoteTally, TxId, const C: usize> Overlay<Network, Fountain, VoteTally>
+    for Member<TxId, C>
 where
     Network: NetworkAdapter + Sync,
     Fountain: FountainCode + Sync,
+    VoteTally: Tally + Sync,
     TxId: serde::de::DeserializeOwned + Eq + Hash + Clone + Send + Sync + 'static,
-=======
-impl<
-        Network: NetworkAdapter + Sync,
-        Fountain: FountainCode + Sync,
-        VoteTally: Tally + Sync,
-        const C: usize,
-    > Overlay<Network, Fountain, VoteTally> for Member<C>
->>>>>>> 274e8d55
 {
     type TxId = TxId;
     // we still need view here to help us initialize
