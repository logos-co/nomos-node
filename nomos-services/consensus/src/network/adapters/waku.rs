--- conflicted
+++ resolved
@@ -115,11 +115,7 @@
             bytes,
             topic,
             1,
-<<<<<<< HEAD
-            chrono::Utc::now().timestamp() as usize,
-=======
             chrono::Utc::now().timestamp_nanos() as usize,
->>>>>>> 6c64720e
             [],
             false,
         );
@@ -284,11 +280,7 @@
             payload,
             content_topic,
             1,
-<<<<<<< HEAD
-            chrono::Utc::now().timestamp() as usize,
-=======
             chrono::Utc::now().timestamp_nanos() as usize,
->>>>>>> 6c64720e
             [],
             false,
         );
