--- conflicted
+++ resolved
@@ -88,25 +88,10 @@
         message: Vec<u8>,
         excluded_peer: Option<PeerId>,
     ) -> Result<(), Error> {
-<<<<<<< HEAD
-        let peer_ids = self
-            .negotiated_peers
-            .keys()
-            .filter(|&peer_id| {
-                if let Some(excluded_peer) = excluded_peer {
-                    *peer_id != excluded_peer
-                } else {
-                    true
-                }
-            })
-            .cloned()
-            .collect::<Vec<_>>();
-=======
         let mut peer_ids: HashSet<_> = self.negotiated_peers.keys().collect();
         if let Some(peer) = &excluded_peer {
             peer_ids.remove(peer);
         }
->>>>>>> 938bcd79
 
         if peer_ids.is_empty() {
             return Err(Error::NoPeers);
@@ -226,11 +211,7 @@
                 }
 
                 // Notify the swarm about the received message,
-<<<<<<< HEAD
-                // so that it can be processed by the Tier 2 module.
-=======
                 // so that it can be processed by the core protocol module.
->>>>>>> 938bcd79
                 self.events
                     .push_back(ToSwarm::GenerateEvent(Event::Message(message)));
             }
