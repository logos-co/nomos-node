use std::{
    collections::VecDeque,
    pin::Pin,
    task::{Context, Poll},
    time::Duration,
};

use futures::{Future, Stream};
use rand::Rng;
use serde::{Deserialize, Serialize};
use tokio::time;

/// [`TemporalProcessor`] delays messages randomly to hide timing correlation
/// between incoming and outgoing messages from a node.
///
/// See the [`Stream`] implementation below for more details on how it works.
<<<<<<< HEAD
pub struct TemporalProcessor<M> {
=======
pub(crate) struct TemporalProcessor<M> {
>>>>>>> 19b33c93
    settings: TemporalProcessorSettings,
    // All scheduled messages
    queue: VecDeque<M>,
    /// Interval in seconds for running the lottery to release a message
    lottery_interval: time::Interval,
    /// To wait a few seconds after running the lottery before releasing the message.
    /// The lottery returns how long to wait before releasing the message.
    release_timer: Option<Pin<Box<time::Sleep>>>,
}

#[derive(Clone, Debug, Serialize, Deserialize)]
pub struct TemporalProcessorSettings {
    pub max_delay_seconds: u64,
}

impl<M> TemporalProcessor<M> {
<<<<<<< HEAD
    pub fn new(settings: TemporalProcessorSettings) -> Self {
=======
    #[allow(dead_code)] // TODO: Remove this macro once this module is integrated
    pub(crate) fn new(settings: TemporalProcessorSettings) -> Self {
>>>>>>> 19b33c93
        let lottery_interval = Self::lottery_interval(settings.max_delay_seconds);
        Self {
            settings,
            queue: VecDeque::new(),
            lottery_interval,
            release_timer: None,
        }
    }

    /// Create [`time::Interval`] for running the lottery to release a message.
    fn lottery_interval(max_delay_seconds: u64) -> time::Interval {
        time::interval(Duration::from_secs(Self::lottery_interval_seconds(
            max_delay_seconds,
        )))
    }

    /// Calculate the interval in seconds for running the lottery.
    /// The lottery interval is half of the maximum delay,
    /// in order to guarantee that the interval between two subsequent message emissions
    /// is at most [`max_delay_seconds`].
    fn lottery_interval_seconds(max_delay_seconds: u64) -> u64 {
        max_delay_seconds / 2
    }

    /// Run the lottery to determine the delay before releasing a message.
    /// The delay is in [0, `lottery_interval_seconds`).
    fn run_lottery(&self) -> u64 {
        let interval = Self::lottery_interval_seconds(self.settings.max_delay_seconds);
        rand::thread_rng().gen_range(0..interval)
    }

    /// Schedule a message to be released later.
<<<<<<< HEAD
    pub fn push_message(&mut self, message: M) {
=======
    #[allow(dead_code)] // TODO: Remove this macro once this module is integrated
    pub(crate) fn push_message(&mut self, message: M) {
>>>>>>> 19b33c93
        self.queue.push_back(message);
    }
}

impl<M> Stream for TemporalProcessor<M>
where
    M: Unpin + Clone + 'static,
{
    type Item = M;

    fn poll_next(mut self: Pin<&mut Self>, cx: &mut Context<'_>) -> Poll<Option<Self::Item>> {
        // Check whether it's time to run a new lottery to determine the delay.
        if self.lottery_interval.poll_tick(cx).is_ready() {
            let delay = self.run_lottery();
            // Set timer to release the message after the delay.
            self.release_timer = Some(Box::pin(time::sleep(Duration::from_secs(delay))));
        }

        // Check whether the release timer is done if it exists.
        if let Some(timer) = self.release_timer.as_mut() {
            if timer.as_mut().poll(cx).is_ready() {
                self.release_timer.take(); // Reset timer after it's done
                if let Some(msg) = self.queue.pop_front() {
                    // Release the 1st message in the queue if it exists.
                    return Poll::Ready(Some(msg));
                }
            }
        }

        Poll::Pending
    }
}<|MERGE_RESOLUTION|>--- conflicted
+++ resolved
@@ -14,11 +14,7 @@
 /// between incoming and outgoing messages from a node.
 ///
 /// See the [`Stream`] implementation below for more details on how it works.
-<<<<<<< HEAD
-pub struct TemporalProcessor<M> {
-=======
 pub(crate) struct TemporalProcessor<M> {
->>>>>>> 19b33c93
     settings: TemporalProcessorSettings,
     // All scheduled messages
     queue: VecDeque<M>,
@@ -35,12 +31,7 @@
 }
 
 impl<M> TemporalProcessor<M> {
-<<<<<<< HEAD
-    pub fn new(settings: TemporalProcessorSettings) -> Self {
-=======
-    #[allow(dead_code)] // TODO: Remove this macro once this module is integrated
     pub(crate) fn new(settings: TemporalProcessorSettings) -> Self {
->>>>>>> 19b33c93
         let lottery_interval = Self::lottery_interval(settings.max_delay_seconds);
         Self {
             settings,
@@ -73,12 +64,7 @@
     }
 
     /// Schedule a message to be released later.
-<<<<<<< HEAD
-    pub fn push_message(&mut self, message: M) {
-=======
-    #[allow(dead_code)] // TODO: Remove this macro once this module is integrated
     pub(crate) fn push_message(&mut self, message: M) {
->>>>>>> 19b33c93
         self.queue.push_back(message);
     }
 }
