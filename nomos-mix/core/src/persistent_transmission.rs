use std::time::Duration;

use nomos_mix_message::DROP_MESSAGE;
<<<<<<< HEAD
use rand::Rng;
=======
use rand::{distributions::Uniform, prelude::Distribution, Rng, SeedableRng};
use rand_chacha::ChaCha12Rng;
>>>>>>> 6e324e2a
use serde::{Deserialize, Serialize};
use tokio::{
    sync::mpsc::{self, error::TryRecvError},
    time,
};

#[derive(Clone, Debug, Serialize, Deserialize)]
pub struct PersistentTransmissionSettings {
    /// The maximum number of messages that can be emitted per second
    pub max_emission_frequency: f64,
    /// The probability of emitting a drop message by coin flipping
    pub drop_message_probability: f64,
}

impl Default for PersistentTransmissionSettings {
    fn default() -> Self {
        Self {
            max_emission_frequency: 1.0,
            drop_message_probability: 0.5,
        }
    }
}

/// Transmit scheduled messages with a persistent rate to the transmission channel.
///
/// # Arguments
///
/// * `settings` - The settings for the persistent transmission
/// * `schedule_receiver` - The channel for messages scheduled (from Tier 2 currently)
/// * `emission_sender` - The channel to emit messages
pub async fn persistent_transmission(
    settings: PersistentTransmissionSettings,
    schedule_receiver: mpsc::UnboundedReceiver<Vec<u8>>,
    emission_sender: mpsc::UnboundedSender<Vec<u8>>,
) {
    let mut schedule_receiver = schedule_receiver;
    let mut interval = time::interval(Duration::from_secs_f64(
        1.0 / settings.max_emission_frequency,
    ));
<<<<<<< HEAD
=======
    let mut coin = Coin::<_>::new(
        ChaCha12Rng::from_entropy(),
        settings.drop_message_probability,
    )
    .unwrap();
>>>>>>> 6e324e2a

    loop {
        interval.tick().await;

        // Emit the first one of the scheduled messages.
        // If there is no scheduled message, emit a drop message with probability.
        match schedule_receiver.try_recv() {
            Ok(msg) => {
                if let Err(e) = emission_sender.send(msg) {
                    tracing::error!("Failed to send message to the transmission channel: {e:?}");
                }
            }
            Err(TryRecvError::Empty) => {
<<<<<<< HEAD
                // Flip a coin with drop_message_probability.
                // If the coin is head, emit the drop message.
                if coin_flip(settings.drop_message_probability) {
=======
                // If the coin is head, emit the drop message.
                if coin.flip() {
>>>>>>> 6e324e2a
                    if let Err(e) = emission_sender.send(DROP_MESSAGE.to_vec()) {
                        tracing::error!(
                            "Failed to send drop message to the transmission channel: {e:?}"
                        );
                    }
                }
            }
            Err(TryRecvError::Disconnected) => {
                tracing::error!("The schedule channel has been closed");
                break;
            }
        }
<<<<<<< HEAD
=======
    }
}

struct Coin<R: Rng> {
    rng: R,
    distribution: Uniform<f64>,
    probability: f64,
}

impl<R: Rng> Coin<R> {
    fn new(rng: R, probability: f64) -> Result<Self, CoinError> {
        if !(0.0..=1.0).contains(&probability) {
            return Err(CoinError::InvalidProbability);
        }
        Ok(Self {
            rng,
            distribution: Uniform::from(0.0..1.0),
            probability,
        })
    }

    // Flip the coin based on the given probability.
    fn flip(&mut self) -> bool {
        self.distribution.sample(&mut self.rng) < self.probability
    }
}

#[derive(Debug)]
enum CoinError {
    InvalidProbability,
}

#[cfg(test)]
mod tests {
    use super::*;

    macro_rules! assert_interval {
        ($last_time:expr, $lower_bound:expr, $upper_bound:expr) => {
            let now = time::Instant::now();
            let interval = now.duration_since(*$last_time);

            assert!(
                interval >= $lower_bound,
                "interval {:?} is too short. lower_bound: {:?}",
                interval,
                $lower_bound,
            );
            assert!(
                interval <= $upper_bound,
                "interval {:?} is too long. upper_bound: {:?}",
                interval,
                $upper_bound,
            );

            *$last_time = now;
        };
    }

    #[tokio::test]
    async fn test_persistent_transmission() {
        let (schedule_sender, schedule_receiver) = mpsc::unbounded_channel();
        let (emission_sender, mut emission_receiver) = mpsc::unbounded_channel();

        let settings = PersistentTransmissionSettings {
            max_emission_frequency: 1.0,
            // Set to always emit drop messages if no scheduled messages for easy testing
            drop_message_probability: 1.0,
        };

        // Prepare the expected emission interval with torelance
        let expected_emission_interval =
            Duration::from_secs_f64(1.0 / settings.max_emission_frequency);
        let torelance = expected_emission_interval / 10; // 10% torelance
        let lower_bound = expected_emission_interval - torelance;
        let upper_bound = expected_emission_interval + torelance;

        // Start the persistent transmission and schedule messages
        tokio::spawn(persistent_transmission(
            settings,
            schedule_receiver,
            emission_sender,
        ));
        // Messages must be scheduled in non-blocking manner.
        schedule_sender.send(vec![1]).unwrap();
        schedule_sender.send(vec![2]).unwrap();
        schedule_sender.send(vec![3]).unwrap();

        // Check if expected messages are emitted with the expected interval
        assert_eq!(emission_receiver.recv().await.unwrap(), vec![1]);
        let mut last_time = time::Instant::now();

        assert_eq!(emission_receiver.recv().await.unwrap(), vec![2]);
        assert_interval!(&mut last_time, lower_bound, upper_bound);

        assert_eq!(emission_receiver.recv().await.unwrap(), vec![3]);
        assert_interval!(&mut last_time, lower_bound, upper_bound);

        assert_eq!(
            emission_receiver.recv().await.unwrap(),
            DROP_MESSAGE.to_vec()
        );
        assert_interval!(&mut last_time, lower_bound, upper_bound);

        assert_eq!(
            emission_receiver.recv().await.unwrap(),
            DROP_MESSAGE.to_vec()
        );
        assert_interval!(&mut last_time, lower_bound, upper_bound);

        // Schedule a new message and check if it is emitted at the next interval
        schedule_sender.send(vec![4]).unwrap();
        assert_eq!(emission_receiver.recv().await.unwrap(), vec![4]);
        assert_interval!(&mut last_time, lower_bound, upper_bound);
>>>>>>> 6e324e2a
    }
}

fn coin_flip(probability: f64) -> bool {
    rand::thread_rng().gen::<f64>() < probability
}<|MERGE_RESOLUTION|>--- conflicted
+++ resolved
@@ -1,12 +1,8 @@
 use std::time::Duration;
 
 use nomos_mix_message::DROP_MESSAGE;
-<<<<<<< HEAD
-use rand::Rng;
-=======
 use rand::{distributions::Uniform, prelude::Distribution, Rng, SeedableRng};
 use rand_chacha::ChaCha12Rng;
->>>>>>> 6e324e2a
 use serde::{Deserialize, Serialize};
 use tokio::{
     sync::mpsc::{self, error::TryRecvError},
@@ -46,14 +42,11 @@
     let mut interval = time::interval(Duration::from_secs_f64(
         1.0 / settings.max_emission_frequency,
     ));
-<<<<<<< HEAD
-=======
     let mut coin = Coin::<_>::new(
         ChaCha12Rng::from_entropy(),
         settings.drop_message_probability,
     )
     .unwrap();
->>>>>>> 6e324e2a
 
     loop {
         interval.tick().await;
@@ -67,14 +60,8 @@
                 }
             }
             Err(TryRecvError::Empty) => {
-<<<<<<< HEAD
-                // Flip a coin with drop_message_probability.
-                // If the coin is head, emit the drop message.
-                if coin_flip(settings.drop_message_probability) {
-=======
                 // If the coin is head, emit the drop message.
                 if coin.flip() {
->>>>>>> 6e324e2a
                     if let Err(e) = emission_sender.send(DROP_MESSAGE.to_vec()) {
                         tracing::error!(
                             "Failed to send drop message to the transmission channel: {e:?}"
@@ -87,8 +74,6 @@
                 break;
             }
         }
-<<<<<<< HEAD
-=======
     }
 }
 
@@ -202,10 +187,5 @@
         schedule_sender.send(vec![4]).unwrap();
         assert_eq!(emission_receiver.recv().await.unwrap(), vec![4]);
         assert_interval!(&mut last_time, lower_bound, upper_bound);
->>>>>>> 6e324e2a
     }
-}
-
-fn coin_flip(probability: f64) -> bool {
-    rand::thread_rng().gen::<f64>() < probability
 }