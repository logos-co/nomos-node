--- conflicted
+++ resolved
@@ -1,10 +1,6 @@
 use std::collections::{BTreeMap, HashSet};
 
-<<<<<<< HEAD
-use consensus_engine::{Block, BlockId, LeaderProof, NodeId, Qc, StandardQc, TimeoutQc, View};
-=======
-use consensus_engine::{AggregateQc, Block, LeaderProof, NodeId, Qc, StandardQc, TimeoutQc, View};
->>>>>>> deeb3eeb
+use consensus_engine::{AggregateQc, Block, BlockId, LeaderProof, NodeId, Qc, StandardQc, TimeoutQc, View};
 use proptest::prelude::*;
 use proptest::strategy::BoxedStrategy;
 use proptest_state_machine::ReferenceStateMachine;
@@ -335,16 +331,6 @@
         timeout_qc.view + 1
     }
 
-<<<<<<< HEAD
-    fn contains_parent_of(&self, block: &Block) -> bool {
-        self.contains_block(block.parent_qc.block())
-    }
-
-    fn contains_block(&self, block_id: BlockId) -> bool {
-        self.chain
-            .iter()
-            .any(|(_, entry)| entry.blocks.iter().any(|block| block.id == block_id))
-=======
     fn high_qc(&self) -> StandardQc {
         self.chain
             .iter()
@@ -368,7 +354,16 @@
                 .collect::<Vec<TimeoutQc>>(),
             None => vec![],
         }
->>>>>>> deeb3eeb
+    }
+  
+    fn contains_parent_of(&self, block: &Block) -> bool {
+        self.contains_block(block.parent_qc.block())
+    }
+
+    fn contains_block(&self, block_id: BlockId) -> bool {
+        self.chain
+            .iter()
+            .any(|(_, entry)| entry.blocks.iter().any(|block| block.id == block_id))
     }
 
     fn consecutive_block(parent: &Block) -> Block {
