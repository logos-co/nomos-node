--- conflicted
+++ resolved
@@ -157,14 +157,9 @@
     fn is_member_of_leaf_committee(&self, id: NodeId) -> bool;
     fn is_child_of_root_committee(&self, id: NodeId) -> bool;
     fn parent_committee(&self, id: NodeId) -> Committee;
-<<<<<<< HEAD
-    fn child_committee(&self, id: NodeId) -> Committee;
-    fn leaf_committees(&self, id: NodeId) -> Vec<Committee>;
-=======
     fn child_committees(&self, id: NodeId) -> Vec<Committee>;
     fn leaf_committees(&self, id: NodeId) -> Vec<Committee>;
     fn node_committee(&self, id: NodeId) -> Committee;
->>>>>>> 6c64720e
     fn leader(&self, view: View) -> NodeId;
     fn super_majority_threshold(&self, id: NodeId) -> usize;
     fn leader_super_majority_threshold(&self, id: NodeId) -> usize;
