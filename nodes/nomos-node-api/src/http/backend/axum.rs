use std::{fmt::Debug, hash::Hash, net::SocketAddr};

use axum::{extract::State, response::Response, routing, Json, Router, Server};
use consensus_engine::BlockId;
<<<<<<< HEAD
use full_replication::{Blob, Certificate};
=======
use full_replication::Blob;
>>>>>>> d956b13f
use nomos_core::{da::blob, tx::Transaction};
use nomos_mempool::{network::adapters::libp2p::Libp2pAdapter, openapi::Status, MempoolMetrics};
use nomos_network::backends::libp2p::Libp2p;
use nomos_storage::backends::StorageSerde;
use overwatch_rs::overwatch::handle::OverwatchHandle;
use serde::{de::DeserializeOwned, Deserialize, Serialize};
use utoipa::OpenApi;
use utoipa_swagger_ui::SwaggerUi;

use crate::{
<<<<<<< HEAD
    http::{cl, consensus, da, libp2p, mempool, storage},
=======
    http::{cl, consensus, da, libp2p, storage},
>>>>>>> d956b13f
    Backend,
};

#[derive(Clone)]
pub struct AxumBackendSettings {
    pub addr: SocketAddr,
    pub handle: OverwatchHandle,
}

pub struct AxumBackend<T, S, const SIZE: usize> {
    settings: AxumBackendSettings,
    _tx: core::marker::PhantomData<T>,
    _storage_serde: core::marker::PhantomData<S>,
}

#[derive(OpenApi)]
#[openapi(
    paths(
        da_metrics,
        da_status,
    ),
    components(
        schemas(Status, MempoolMetrics)
    ),
    tags(
        (name = "da", description = "data availibility related APIs")
    )
)]
struct ApiDoc;

#[async_trait::async_trait]
impl<T, S, const SIZE: usize> Backend for AxumBackend<T, S, SIZE>
where
    T: Transaction
        + Clone
        + Debug
        + Eq
        + Hash
        + Serialize
        + for<'de> Deserialize<'de>
        + Send
        + Sync
        + 'static,
    <T as nomos_core::tx::Transaction>::Hash:
        Serialize + for<'de> Deserialize<'de> + std::cmp::Ord + Debug + Send + Sync + 'static,
    S: StorageSerde + Send + Sync + 'static,
{
    type Error = hyper::Error;
    type Settings = AxumBackendSettings;

    async fn new(settings: Self::Settings) -> Result<Self, Self::Error>
    where
        Self: Sized,
    {
        Ok(Self {
            settings,
            _tx: core::marker::PhantomData,
            _storage_serde: core::marker::PhantomData,
        })
    }

    async fn serve(self) -> Result<(), Self::Error> {
        let app = Router::new()
            .merge(SwaggerUi::new("/swagger-ui").url("/api-docs/openapi.json", ApiDoc::openapi()))
            .route("/da/metrics", routing::get(da_metrics))
            .route("/da/status", routing::post(da_status))
            .route("/da/blobs", routing::post(da_blobs))
            .route("/cl/metrics", routing::get(cl_metrics::<T>))
            .route("/cl/status", routing::post(cl_status::<T>))
            .route("/carnot/info", routing::get(carnot_info::<T, S, SIZE>))
            .route("/network/info", routing::get(libp2p_info))
            .route("/storage/block", routing::post(block::<S, T>))
            .route("/mempool/add/tx", routing::post(add_tx::<T>))
            .route("/mempool/add/cert", routing::post(add_cert))
            .with_state(self.settings.handle);

        Server::bind(&self.settings.addr)
            .serve(app.into_make_service())
            .await
    }
}

macro_rules! make_request_and_return_response {
<<<<<<< HEAD
    ($cond:expr) => {{
        match $cond.await {
            ::std::result::Result::Ok(val) => ::axum::response::IntoResponse::into_response((
                ::hyper::StatusCode::OK,
                ::axum::Json(val),
            )),
            ::std::result::Result::Err(e) => ::axum::response::IntoResponse::into_response((
                ::hyper::StatusCode::INTERNAL_SERVER_ERROR,
                e.to_string(),
            )),
=======
    ($mod:tt::$fn:tt $(:: < $($generic: ident), + $(,)? > )? ($handle:ident $(,)? $($($param:ident),+ $(,)?)? )) => {{
        match $mod::$fn $(:: <$($generic),+> )? (&$handle.handle, $($($param),+)?).await {
            ::std::result::Result::Ok(val) => ::axum::response::IntoResponse::into_response((::hyper::StatusCode::OK, ::axum::Json(val))),
            ::std::result::Result::Err(e) => ::axum::response::IntoResponse::into_response((::hyper::StatusCode::INTERNAL_SERVER_ERROR, e.to_string())),
>>>>>>> d956b13f
        }
    }};
}

#[utoipa::path(
    get,
    path = "/da/metrics",
    responses(
        (status = 200, description = "Get the mempool metrics of the da service", body = MempoolMetrics),
        (status = 500, description = "Internal server error", body = String),
    )
)]
<<<<<<< HEAD
async fn da_metrics(State(store): State<OverwatchHandle>) -> Response {
    make_request_and_return_response!(da::da_mempool_metrics(&store))
=======
async fn da_metrics(State(store): State<Store>) -> Response {
    make_request_and_return_response!(da::da_mempool_metrics(store))
>>>>>>> d956b13f
}

#[utoipa::path(
    post,
    path = "/da/status",
    responses(
        (status = 200, description = "Query the mempool status of the da service", body = Vec<<Blob as blob::Blob>::Hash>),
        (status = 500, description = "Internal server error", body = String),
    )
)]
async fn da_status(
    State(store): State<OverwatchHandle>,
    Json(items): Json<Vec<<Blob as blob::Blob>::Hash>>,
) -> Response {
<<<<<<< HEAD
    make_request_and_return_response!(da::da_mempool_status(&store, items))
=======
    make_request_and_return_response!(da::da_mempool_status(store, items))
>>>>>>> d956b13f
}

#[utoipa::path(
    post,
    path = "/da/blobs",
    responses(
        (status = 200, description = "Get pending blobs", body = Vec<Blob>),
        (status = 500, description = "Internal server error", body = String),
    )
)]
async fn da_blobs(
    State(store): State<OverwatchHandle>,
    Json(items): Json<Vec<<Blob as blob::Blob>::Hash>>,
) -> Response {
<<<<<<< HEAD
    make_request_and_return_response!(da::da_blobs(&store, items))
=======
    make_request_and_return_response!(da::da_blobs(store, items))
>>>>>>> d956b13f
}

#[utoipa::path(
    get,
    path = "/cl/metrics",
    responses(
        (status = 200, description = "Get the mempool metrics of the cl service", body = MempoolMetrics),
        (status = 500, description = "Internal server error", body = String),
    )
)]
async fn cl_metrics<T>(State(store): State<OverwatchHandle>) -> Response
where
    T: Transaction
        + Clone
        + Debug
        + Hash
        + Serialize
        + for<'de> Deserialize<'de>
        + Send
        + Sync
        + 'static,
    <T as nomos_core::tx::Transaction>::Hash: std::cmp::Ord + Debug + Send + Sync + 'static,
{
<<<<<<< HEAD
    make_request_and_return_response!(cl::cl_mempool_metrics::<T>(&store))
=======
    make_request_and_return_response!(cl::cl_mempool_metrics::<T>(store))
>>>>>>> d956b13f
}

#[utoipa::path(
    post,
    path = "/cl/status",
    responses(
        (status = 200, description = "Query the mempool status of the cl service", body = Vec<<T as Transaction>::Hash>),
        (status = 500, description = "Internal server error", body = String),
    )
)]
async fn cl_status<T>(
    State(store): State<OverwatchHandle>,
    Json(items): Json<Vec<<T as Transaction>::Hash>>,
) -> Response
where
    T: Transaction + Clone + Debug + Hash + Serialize + DeserializeOwned + Send + Sync + 'static,
    <T as nomos_core::tx::Transaction>::Hash:
        Serialize + DeserializeOwned + std::cmp::Ord + Debug + Send + Sync + 'static,
{
<<<<<<< HEAD
    make_request_and_return_response!(cl::cl_mempool_status::<T>(&store, items))
=======
    make_request_and_return_response!(cl::cl_mempool_status::<T>(store, items))
>>>>>>> d956b13f
}

#[utoipa::path(
    get,
    path = "/carnot/info",
    responses(
        (status = 200, description = "Query the carnot information", body = nomos_consensus::CarnotInfo),
        (status = 500, description = "Internal server error", body = String),
    )
)]
async fn carnot_info<Tx, SS, const SIZE: usize>(State(store): State<OverwatchHandle>) -> Response
where
    Tx: Transaction + Clone + Debug + Hash + Serialize + DeserializeOwned + Send + Sync + 'static,
    <Tx as Transaction>::Hash: std::cmp::Ord + Debug + Send + Sync + 'static,
    SS: StorageSerde + Send + Sync + 'static,
{
<<<<<<< HEAD
    make_request_and_return_response!(consensus::carnot_info::<Tx, SS, SIZE>(&store))
=======
    make_request_and_return_response!(consensus::carnot_info::<Tx, SS, SIZE>(store))
>>>>>>> d956b13f
}

#[utoipa::path(
    get,
    path = "/network/info",
    responses(
        (status = 200, description = "Query the network information", body = nomos_network::backends::libp2p::Libp2pInfo),
        (status = 500, description = "Internal server error", body = String),
    )
)]
<<<<<<< HEAD
async fn libp2p_info(State(store): State<OverwatchHandle>) -> Response {
    make_request_and_return_response!(libp2p::libp2p_info(&store))
=======
async fn libp2p_info(State(store): State<Store>) -> Response {
    make_request_and_return_response!(libp2p::libp2p_info(store))
>>>>>>> d956b13f
}

#[utoipa::path(
    get,
    path = "/storage/block",
    responses(
        (status = 200, description = "Get the block by block id", body = Block<Tx, full_replication::Certificate>),
        (status = 500, description = "Internal server error", body = String),
    )
)]
<<<<<<< HEAD
async fn block<S, Tx>(State(store): State<OverwatchHandle>, Json(id): Json<BlockId>) -> Response
=======
async fn block<S, Tx>(State(store): State<Store>, Json(id): Json<BlockId>) -> Response
>>>>>>> d956b13f
where
    Tx: serde::Serialize + serde::de::DeserializeOwned + Clone + Eq + core::hash::Hash,
    S: StorageSerde + Send + Sync + 'static,
{
<<<<<<< HEAD
    make_request_and_return_response!(storage::block_req::<S, Tx>(&store, id))
}

#[utoipa::path(
    post,
    path = "/mempool/add/tx",
    responses(
        (status = 200, description = "Add transaction to the mempool"),
        (status = 500, description = "Internal server error", body = String),
    )
)]
async fn add_tx<Tx>(State(store): State<OverwatchHandle>, Json(tx): Json<Tx>) -> Response
where
    Tx: Transaction + Clone + Debug + Hash + Serialize + DeserializeOwned + Send + Sync + 'static,
    <Tx as Transaction>::Hash: std::cmp::Ord + Debug + Send + Sync + 'static,
{
    make_request_and_return_response!(mempool::add::<
        Libp2p,
        Libp2pAdapter<Tx, <Tx as Transaction>::Hash>,
        nomos_mempool::Transaction,
        Tx,
        <Tx as Transaction>::Hash,
    >(&store, tx, Transaction::hash))
}

#[utoipa::path(
    post,
    path = "/mempool/add/tx",
    responses(
        (status = 200, description = "Add certificate to the mempool"),
        (status = 500, description = "Internal server error", body = String),
    )
)]
async fn add_cert(State(store): State<OverwatchHandle>, Json(cert): Json<Certificate>) -> Response {
    make_request_and_return_response!(mempool::add::<
        Libp2p,
        Libp2pAdapter<Certificate, <Blob as blob::Blob>::Hash>,
        nomos_mempool::Certificate,
        Certificate,
        <Blob as blob::Blob>::Hash,
    >(
        &store,
        cert,
        nomos_core::da::certificate::Certificate::hash
    ))
=======
    make_request_and_return_response!(storage::block_req::<S, Tx>(store, id))
>>>>>>> d956b13f
}<|MERGE_RESOLUTION|>--- conflicted
+++ resolved
@@ -2,11 +2,8 @@
 
 use axum::{extract::State, response::Response, routing, Json, Router, Server};
 use consensus_engine::BlockId;
-<<<<<<< HEAD
+
 use full_replication::{Blob, Certificate};
-=======
-use full_replication::Blob;
->>>>>>> d956b13f
 use nomos_core::{da::blob, tx::Transaction};
 use nomos_mempool::{network::adapters::libp2p::Libp2pAdapter, openapi::Status, MempoolMetrics};
 use nomos_network::backends::libp2p::Libp2p;
@@ -17,11 +14,7 @@
 use utoipa_swagger_ui::SwaggerUi;
 
 use crate::{
-<<<<<<< HEAD
     http::{cl, consensus, da, libp2p, mempool, storage},
-=======
-    http::{cl, consensus, da, libp2p, storage},
->>>>>>> d956b13f
     Backend,
 };
 
@@ -105,7 +98,6 @@
 }
 
 macro_rules! make_request_and_return_response {
-<<<<<<< HEAD
     ($cond:expr) => {{
         match $cond.await {
             ::std::result::Result::Ok(val) => ::axum::response::IntoResponse::into_response((
@@ -116,12 +108,6 @@
                 ::hyper::StatusCode::INTERNAL_SERVER_ERROR,
                 e.to_string(),
             )),
-=======
-    ($mod:tt::$fn:tt $(:: < $($generic: ident), + $(,)? > )? ($handle:ident $(,)? $($($param:ident),+ $(,)?)? )) => {{
-        match $mod::$fn $(:: <$($generic),+> )? (&$handle.handle, $($($param),+)?).await {
-            ::std::result::Result::Ok(val) => ::axum::response::IntoResponse::into_response((::hyper::StatusCode::OK, ::axum::Json(val))),
-            ::std::result::Result::Err(e) => ::axum::response::IntoResponse::into_response((::hyper::StatusCode::INTERNAL_SERVER_ERROR, e.to_string())),
->>>>>>> d956b13f
         }
     }};
 }
@@ -134,13 +120,8 @@
         (status = 500, description = "Internal server error", body = String),
     )
 )]
-<<<<<<< HEAD
 async fn da_metrics(State(store): State<OverwatchHandle>) -> Response {
     make_request_and_return_response!(da::da_mempool_metrics(&store))
-=======
-async fn da_metrics(State(store): State<Store>) -> Response {
-    make_request_and_return_response!(da::da_mempool_metrics(store))
->>>>>>> d956b13f
 }
 
 #[utoipa::path(
@@ -155,11 +136,7 @@
     State(store): State<OverwatchHandle>,
     Json(items): Json<Vec<<Blob as blob::Blob>::Hash>>,
 ) -> Response {
-<<<<<<< HEAD
     make_request_and_return_response!(da::da_mempool_status(&store, items))
-=======
-    make_request_and_return_response!(da::da_mempool_status(store, items))
->>>>>>> d956b13f
 }
 
 #[utoipa::path(
@@ -174,11 +151,7 @@
     State(store): State<OverwatchHandle>,
     Json(items): Json<Vec<<Blob as blob::Blob>::Hash>>,
 ) -> Response {
-<<<<<<< HEAD
     make_request_and_return_response!(da::da_blobs(&store, items))
-=======
-    make_request_and_return_response!(da::da_blobs(store, items))
->>>>>>> d956b13f
 }
 
 #[utoipa::path(
@@ -202,11 +175,7 @@
         + 'static,
     <T as nomos_core::tx::Transaction>::Hash: std::cmp::Ord + Debug + Send + Sync + 'static,
 {
-<<<<<<< HEAD
     make_request_and_return_response!(cl::cl_mempool_metrics::<T>(&store))
-=======
-    make_request_and_return_response!(cl::cl_mempool_metrics::<T>(store))
->>>>>>> d956b13f
 }
 
 #[utoipa::path(
@@ -226,11 +195,7 @@
     <T as nomos_core::tx::Transaction>::Hash:
         Serialize + DeserializeOwned + std::cmp::Ord + Debug + Send + Sync + 'static,
 {
-<<<<<<< HEAD
     make_request_and_return_response!(cl::cl_mempool_status::<T>(&store, items))
-=======
-    make_request_and_return_response!(cl::cl_mempool_status::<T>(store, items))
->>>>>>> d956b13f
 }
 
 #[utoipa::path(
@@ -247,11 +212,7 @@
     <Tx as Transaction>::Hash: std::cmp::Ord + Debug + Send + Sync + 'static,
     SS: StorageSerde + Send + Sync + 'static,
 {
-<<<<<<< HEAD
     make_request_and_return_response!(consensus::carnot_info::<Tx, SS, SIZE>(&store))
-=======
-    make_request_and_return_response!(consensus::carnot_info::<Tx, SS, SIZE>(store))
->>>>>>> d956b13f
 }
 
 #[utoipa::path(
@@ -262,13 +223,8 @@
         (status = 500, description = "Internal server error", body = String),
     )
 )]
-<<<<<<< HEAD
 async fn libp2p_info(State(store): State<OverwatchHandle>) -> Response {
     make_request_and_return_response!(libp2p::libp2p_info(&store))
-=======
-async fn libp2p_info(State(store): State<Store>) -> Response {
-    make_request_and_return_response!(libp2p::libp2p_info(store))
->>>>>>> d956b13f
 }
 
 #[utoipa::path(
@@ -279,16 +235,11 @@
         (status = 500, description = "Internal server error", body = String),
     )
 )]
-<<<<<<< HEAD
 async fn block<S, Tx>(State(store): State<OverwatchHandle>, Json(id): Json<BlockId>) -> Response
-=======
-async fn block<S, Tx>(State(store): State<Store>, Json(id): Json<BlockId>) -> Response
->>>>>>> d956b13f
 where
     Tx: serde::Serialize + serde::de::DeserializeOwned + Clone + Eq + core::hash::Hash,
     S: StorageSerde + Send + Sync + 'static,
 {
-<<<<<<< HEAD
     make_request_and_return_response!(storage::block_req::<S, Tx>(&store, id))
 }
 
@@ -334,7 +285,4 @@
         cert,
         nomos_core::da::certificate::Certificate::hash
     ))
-=======
-    make_request_and_return_response!(storage::block_req::<S, Tx>(store, id))
->>>>>>> d956b13f
 }