<<<<<<< HEAD
use std::{fmt::Debug, hash::Hash};

use axum::{extract::State, http::HeaderValue, response::Response, routing, Json, Router, Server};
use consensus_engine::BlockId;
use full_replication::{Blob, Certificate};
use hyper::header::{CONTENT_TYPE, USER_AGENT};
use nomos_core::{da::blob, tx::Transaction};
use nomos_mempool::{network::adapters::libp2p::Libp2pAdapter, openapi::Status, MempoolMetrics};
use nomos_network::backends::libp2p::Libp2p;
use nomos_storage::backends::StorageSerde;
use overwatch_rs::overwatch::handle::OverwatchHandle;
use serde::{de::DeserializeOwned, Deserialize, Serialize};
use tower_http::{
    cors::{Any, CorsLayer},
    trace::TraceLayer,
};
=======
use std::{fmt::Debug, hash::Hash, net::SocketAddr};

use axum::{extract::State, response::Response, routing, Json, Router, Server};
use overwatch_rs::overwatch::handle::OverwatchHandle;
use serde::{de::DeserializeOwned, Deserialize, Serialize};
>>>>>>> ba90ed1b
use utoipa::OpenApi;
use utoipa_swagger_ui::SwaggerUi;

use consensus_engine::BlockId;
use full_replication::{Blob, Certificate};
use nomos_core::{da::blob, tx::Transaction};
use nomos_mempool::{network::adapters::libp2p::Libp2pAdapter, openapi::Status, MempoolMetrics};
use nomos_network::backends::libp2p::Libp2p;
use nomos_storage::backends::StorageSerde;

use crate::{
    http::{cl, consensus, da, libp2p, mempool, storage},
    Backend,
};

/// Configuration for the Http Server
#[derive(Debug, Clone, serde::Deserialize, serde::Serialize)]
#[cfg_attr(feature = "clap", derive(clap::Args))]
pub struct AxumBackendSettings {
    /// Socket where the server will be listening on for incoming requests.
    #[cfg_attr(feature = "clap", arg(
        short, long = "http-addr",
        default_value_t = std::net::SocketAddr::new(
            std::net::IpAddr::V4(std::net::Ipv4Addr::new(127, 0, 0, 1)),
            8080,
        ),
        env = "HTTP_BIND_ADDRESS"
    ))]
    pub address: std::net::SocketAddr,
    /// Allowed origins for this server deployment requests.
    #[cfg_attr(feature = "clap", arg(long = "http-cors-origin"))]
    pub cors_origins: Vec<String>,
}

pub struct AxumBackend<T, S, const SIZE: usize> {
    settings: AxumBackendSettings,
    _tx: core::marker::PhantomData<T>,
    _storage_serde: core::marker::PhantomData<S>,
}

#[derive(OpenApi)]
#[openapi(
    paths(
        da_metrics,
        da_status,
    ),
    components(
        schemas(Status, MempoolMetrics)
    ),
    tags(
        (name = "da", description = "data availibility related APIs")
    )
)]
struct ApiDoc;

#[async_trait::async_trait]
impl<T, S, const SIZE: usize> Backend for AxumBackend<T, S, SIZE>
where
    T: Transaction
        + Clone
        + Debug
        + Eq
        + Hash
        + Serialize
        + for<'de> Deserialize<'de>
        + Send
        + Sync
        + 'static,
    <T as nomos_core::tx::Transaction>::Hash:
        Serialize + for<'de> Deserialize<'de> + std::cmp::Ord + Debug + Send + Sync + 'static,
    S: StorageSerde + Send + Sync + 'static,
{
    type Error = hyper::Error;
    type Settings = AxumBackendSettings;

    async fn new(settings: Self::Settings) -> Result<Self, Self::Error>
    where
        Self: Sized,
    {
        Ok(Self {
            settings,
            _tx: core::marker::PhantomData,
            _storage_serde: core::marker::PhantomData,
        })
    }

<<<<<<< HEAD
    async fn serve(self, handle: OverwatchHandle) -> Result<(), Self::Error> {
        let mut builder = CorsLayer::new();
        if self.settings.cors_origins.is_empty() {
            builder = builder.allow_origin(Any);
        }

        for origin in &self.settings.cors_origins {
            builder = builder.allow_origin(
                origin
                    .as_str()
                    .parse::<HeaderValue>()
                    .expect("fail to parse origin"),
            );
        }

=======
    async fn serve(self) -> Result<(), Self::Error> {
>>>>>>> ba90ed1b
        let app = Router::new()
            .layer(
                builder
                    .allow_headers([CONTENT_TYPE, USER_AGENT])
                    .allow_methods(Any),
            )
            .layer(TraceLayer::new_for_http())
            .merge(SwaggerUi::new("/swagger-ui").url("/api-docs/openapi.json", ApiDoc::openapi()))
            .route("/da/metrics", routing::get(da_metrics))
            .route("/da/status", routing::post(da_status))
            .route("/da/blobs", routing::post(da_blobs))
            .route("/cl/metrics", routing::get(cl_metrics::<T>))
            .route("/cl/status", routing::post(cl_status::<T>))
            .route("/carnot/info", routing::get(carnot_info::<T, S, SIZE>))
            .route("/network/info", routing::get(libp2p_info))
            .route("/storage/block", routing::post(block::<S, T>))
            .route("/mempool/add/tx", routing::post(add_tx::<T>))
            .route("/mempool/add/cert", routing::post(add_cert))
<<<<<<< HEAD
            .with_state(handle);
=======
            .with_state(self.settings.handle);
>>>>>>> ba90ed1b

        Server::bind(&self.settings.address)
            .serve(app.into_make_service())
            .await
    }
}

macro_rules! make_request_and_return_response {
    ($cond:expr) => {{
        match $cond.await {
            ::std::result::Result::Ok(val) => ::axum::response::IntoResponse::into_response((
                ::hyper::StatusCode::OK,
                ::axum::Json(val),
            )),
            ::std::result::Result::Err(e) => ::axum::response::IntoResponse::into_response((
                ::hyper::StatusCode::INTERNAL_SERVER_ERROR,
                e.to_string(),
            )),
        }
    }};
}

#[utoipa::path(
    get,
    path = "/da/metrics",
    responses(
        (status = 200, description = "Get the mempool metrics of the da service", body = MempoolMetrics),
        (status = 500, description = "Internal server error", body = String),
    )
)]
<<<<<<< HEAD
async fn da_metrics(State(handle): State<OverwatchHandle>) -> Response {
    make_request_and_return_response!(da::da_mempool_metrics(&handle))
=======
async fn da_metrics(State(store): State<OverwatchHandle>) -> Response {
    make_request_and_return_response!(da::da_mempool_metrics(&store))
>>>>>>> ba90ed1b
}

#[utoipa::path(
    post,
    path = "/da/status",
    responses(
        (status = 200, description = "Query the mempool status of the da service", body = Vec<<Blob as blob::Blob>::Hash>),
        (status = 500, description = "Internal server error", body = String),
    )
)]
async fn da_status(
<<<<<<< HEAD
    State(handle): State<OverwatchHandle>,
    Json(items): Json<Vec<<Blob as blob::Blob>::Hash>>,
) -> Response {
    make_request_and_return_response!(da::da_mempool_status(&handle, items))
=======
    State(store): State<OverwatchHandle>,
    Json(items): Json<Vec<<Blob as blob::Blob>::Hash>>,
) -> Response {
    make_request_and_return_response!(da::da_mempool_status(&store, items))
>>>>>>> ba90ed1b
}

#[utoipa::path(
    post,
    path = "/da/blobs",
    responses(
        (status = 200, description = "Get pending blobs", body = Vec<Blob>),
        (status = 500, description = "Internal server error", body = String),
    )
)]
async fn da_blobs(
<<<<<<< HEAD
    State(handle): State<OverwatchHandle>,
    Json(items): Json<Vec<<Blob as blob::Blob>::Hash>>,
) -> Response {
    make_request_and_return_response!(da::da_blobs(&handle, items))
=======
    State(store): State<OverwatchHandle>,
    Json(items): Json<Vec<<Blob as blob::Blob>::Hash>>,
) -> Response {
    make_request_and_return_response!(da::da_blobs(&store, items))
>>>>>>> ba90ed1b
}

#[utoipa::path(
    get,
    path = "/cl/metrics",
    responses(
        (status = 200, description = "Get the mempool metrics of the cl service", body = MempoolMetrics),
        (status = 500, description = "Internal server error", body = String),
    )
)]
<<<<<<< HEAD
async fn cl_metrics<T>(State(handle): State<OverwatchHandle>) -> Response
=======
async fn cl_metrics<T>(State(store): State<OverwatchHandle>) -> Response
>>>>>>> ba90ed1b
where
    T: Transaction
        + Clone
        + Debug
        + Hash
        + Serialize
        + for<'de> Deserialize<'de>
        + Send
        + Sync
        + 'static,
    <T as nomos_core::tx::Transaction>::Hash: std::cmp::Ord + Debug + Send + Sync + 'static,
{
<<<<<<< HEAD
    make_request_and_return_response!(cl::cl_mempool_metrics::<T>(&handle))
=======
    make_request_and_return_response!(cl::cl_mempool_metrics::<T>(&store))
>>>>>>> ba90ed1b
}

#[utoipa::path(
    post,
    path = "/cl/status",
    responses(
        (status = 200, description = "Query the mempool status of the cl service", body = Vec<<T as Transaction>::Hash>),
        (status = 500, description = "Internal server error", body = String),
    )
)]
async fn cl_status<T>(
<<<<<<< HEAD
    State(handle): State<OverwatchHandle>,
=======
    State(store): State<OverwatchHandle>,
>>>>>>> ba90ed1b
    Json(items): Json<Vec<<T as Transaction>::Hash>>,
) -> Response
where
    T: Transaction + Clone + Debug + Hash + Serialize + DeserializeOwned + Send + Sync + 'static,
    <T as nomos_core::tx::Transaction>::Hash:
        Serialize + DeserializeOwned + std::cmp::Ord + Debug + Send + Sync + 'static,
{
<<<<<<< HEAD
    make_request_and_return_response!(cl::cl_mempool_status::<T>(&handle, items))
=======
    make_request_and_return_response!(cl::cl_mempool_status::<T>(&store, items))
>>>>>>> ba90ed1b
}

#[utoipa::path(
    get,
    path = "/carnot/info",
    responses(
        (status = 200, description = "Query the carnot information", body = nomos_consensus::CarnotInfo),
        (status = 500, description = "Internal server error", body = String),
    )
)]
<<<<<<< HEAD
async fn carnot_info<Tx, SS, const SIZE: usize>(State(handle): State<OverwatchHandle>) -> Response
=======
async fn carnot_info<Tx, SS, const SIZE: usize>(State(store): State<OverwatchHandle>) -> Response
>>>>>>> ba90ed1b
where
    Tx: Transaction + Clone + Debug + Hash + Serialize + DeserializeOwned + Send + Sync + 'static,
    <Tx as Transaction>::Hash: std::cmp::Ord + Debug + Send + Sync + 'static,
    SS: StorageSerde + Send + Sync + 'static,
{
<<<<<<< HEAD
    make_request_and_return_response!(consensus::carnot_info::<Tx, SS, SIZE>(&handle))
=======
    make_request_and_return_response!(consensus::carnot_info::<Tx, SS, SIZE>(&store))
>>>>>>> ba90ed1b
}

#[utoipa::path(
    get,
    path = "/network/info",
    responses(
        (status = 200, description = "Query the network information", body = nomos_network::backends::libp2p::Libp2pInfo),
        (status = 500, description = "Internal server error", body = String),
    )
)]
<<<<<<< HEAD
async fn libp2p_info(State(handle): State<OverwatchHandle>) -> Response {
    make_request_and_return_response!(libp2p::libp2p_info(&handle))
=======
async fn libp2p_info(State(store): State<OverwatchHandle>) -> Response {
    make_request_and_return_response!(libp2p::libp2p_info(&store))
>>>>>>> ba90ed1b
}

#[utoipa::path(
    get,
    path = "/storage/block",
    responses(
        (status = 200, description = "Get the block by block id", body = Block<Tx, full_replication::Certificate>),
        (status = 500, description = "Internal server error", body = String),
    )
)]
<<<<<<< HEAD
async fn block<S, Tx>(State(handle): State<OverwatchHandle>, Json(id): Json<BlockId>) -> Response
=======
async fn block<S, Tx>(State(store): State<OverwatchHandle>, Json(id): Json<BlockId>) -> Response
>>>>>>> ba90ed1b
where
    Tx: serde::Serialize + serde::de::DeserializeOwned + Clone + Eq + core::hash::Hash,
    S: StorageSerde + Send + Sync + 'static,
{
<<<<<<< HEAD
    make_request_and_return_response!(storage::block_req::<S, Tx>(&handle, id))
=======
    make_request_and_return_response!(storage::block_req::<S, Tx>(&store, id))
>>>>>>> ba90ed1b
}

#[utoipa::path(
    post,
    path = "/mempool/add/tx",
    responses(
        (status = 200, description = "Add transaction to the mempool"),
        (status = 500, description = "Internal server error", body = String),
    )
)]
<<<<<<< HEAD
async fn add_tx<Tx>(State(handle): State<OverwatchHandle>, Json(tx): Json<Tx>) -> Response
=======
async fn add_tx<Tx>(State(store): State<OverwatchHandle>, Json(tx): Json<Tx>) -> Response
>>>>>>> ba90ed1b
where
    Tx: Transaction + Clone + Debug + Hash + Serialize + DeserializeOwned + Send + Sync + 'static,
    <Tx as Transaction>::Hash: std::cmp::Ord + Debug + Send + Sync + 'static,
{
    make_request_and_return_response!(mempool::add::<
        Libp2p,
        Libp2pAdapter<Tx, <Tx as Transaction>::Hash>,
        nomos_mempool::Transaction,
        Tx,
        <Tx as Transaction>::Hash,
<<<<<<< HEAD
    >(&handle, tx, Transaction::hash))
=======
    >(&store, tx, Transaction::hash))
>>>>>>> ba90ed1b
}

#[utoipa::path(
    post,
    path = "/mempool/add/tx",
    responses(
        (status = 200, description = "Add certificate to the mempool"),
        (status = 500, description = "Internal server error", body = String),
    )
)]
<<<<<<< HEAD
async fn add_cert(
    State(handle): State<OverwatchHandle>,
    Json(cert): Json<Certificate>,
) -> Response {
=======
async fn add_cert(State(store): State<OverwatchHandle>, Json(cert): Json<Certificate>) -> Response {
>>>>>>> ba90ed1b
    make_request_and_return_response!(mempool::add::<
        Libp2p,
        Libp2pAdapter<Certificate, <Blob as blob::Blob>::Hash>,
        nomos_mempool::Certificate,
        Certificate,
        <Blob as blob::Blob>::Hash,
    >(
<<<<<<< HEAD
        &handle,
=======
        &store,
>>>>>>> ba90ed1b
        cert,
        nomos_core::da::certificate::Certificate::hash
    ))
}<|MERGE_RESOLUTION|>--- conflicted
+++ resolved
@@ -1,27 +1,13 @@
-<<<<<<< HEAD
 use std::{fmt::Debug, hash::Hash};
 
 use axum::{extract::State, http::HeaderValue, response::Response, routing, Json, Router, Server};
-use consensus_engine::BlockId;
-use full_replication::{Blob, Certificate};
 use hyper::header::{CONTENT_TYPE, USER_AGENT};
-use nomos_core::{da::blob, tx::Transaction};
-use nomos_mempool::{network::adapters::libp2p::Libp2pAdapter, openapi::Status, MempoolMetrics};
-use nomos_network::backends::libp2p::Libp2p;
-use nomos_storage::backends::StorageSerde;
 use overwatch_rs::overwatch::handle::OverwatchHandle;
 use serde::{de::DeserializeOwned, Deserialize, Serialize};
 use tower_http::{
     cors::{Any, CorsLayer},
     trace::TraceLayer,
 };
-=======
-use std::{fmt::Debug, hash::Hash, net::SocketAddr};
-
-use axum::{extract::State, response::Response, routing, Json, Router, Server};
-use overwatch_rs::overwatch::handle::OverwatchHandle;
-use serde::{de::DeserializeOwned, Deserialize, Serialize};
->>>>>>> ba90ed1b
 use utoipa::OpenApi;
 use utoipa_swagger_ui::SwaggerUi;
 
@@ -108,7 +94,6 @@
         })
     }
 
-<<<<<<< HEAD
     async fn serve(self, handle: OverwatchHandle) -> Result<(), Self::Error> {
         let mut builder = CorsLayer::new();
         if self.settings.cors_origins.is_empty() {
@@ -124,9 +109,6 @@
             );
         }
 
-=======
-    async fn serve(self) -> Result<(), Self::Error> {
->>>>>>> ba90ed1b
         let app = Router::new()
             .layer(
                 builder
@@ -145,11 +127,7 @@
             .route("/storage/block", routing::post(block::<S, T>))
             .route("/mempool/add/tx", routing::post(add_tx::<T>))
             .route("/mempool/add/cert", routing::post(add_cert))
-<<<<<<< HEAD
             .with_state(handle);
-=======
-            .with_state(self.settings.handle);
->>>>>>> ba90ed1b
 
         Server::bind(&self.settings.address)
             .serve(app.into_make_service())
@@ -180,13 +158,8 @@
         (status = 500, description = "Internal server error", body = String),
     )
 )]
-<<<<<<< HEAD
 async fn da_metrics(State(handle): State<OverwatchHandle>) -> Response {
     make_request_and_return_response!(da::da_mempool_metrics(&handle))
-=======
-async fn da_metrics(State(store): State<OverwatchHandle>) -> Response {
-    make_request_and_return_response!(da::da_mempool_metrics(&store))
->>>>>>> ba90ed1b
 }
 
 #[utoipa::path(
@@ -198,17 +171,10 @@
     )
 )]
 async fn da_status(
-<<<<<<< HEAD
     State(handle): State<OverwatchHandle>,
     Json(items): Json<Vec<<Blob as blob::Blob>::Hash>>,
 ) -> Response {
     make_request_and_return_response!(da::da_mempool_status(&handle, items))
-=======
-    State(store): State<OverwatchHandle>,
-    Json(items): Json<Vec<<Blob as blob::Blob>::Hash>>,
-) -> Response {
-    make_request_and_return_response!(da::da_mempool_status(&store, items))
->>>>>>> ba90ed1b
 }
 
 #[utoipa::path(
@@ -220,17 +186,10 @@
     )
 )]
 async fn da_blobs(
-<<<<<<< HEAD
     State(handle): State<OverwatchHandle>,
     Json(items): Json<Vec<<Blob as blob::Blob>::Hash>>,
 ) -> Response {
     make_request_and_return_response!(da::da_blobs(&handle, items))
-=======
-    State(store): State<OverwatchHandle>,
-    Json(items): Json<Vec<<Blob as blob::Blob>::Hash>>,
-) -> Response {
-    make_request_and_return_response!(da::da_blobs(&store, items))
->>>>>>> ba90ed1b
 }
 
 #[utoipa::path(
@@ -241,11 +200,7 @@
         (status = 500, description = "Internal server error", body = String),
     )
 )]
-<<<<<<< HEAD
 async fn cl_metrics<T>(State(handle): State<OverwatchHandle>) -> Response
-=======
-async fn cl_metrics<T>(State(store): State<OverwatchHandle>) -> Response
->>>>>>> ba90ed1b
 where
     T: Transaction
         + Clone
@@ -258,11 +213,7 @@
         + 'static,
     <T as nomos_core::tx::Transaction>::Hash: std::cmp::Ord + Debug + Send + Sync + 'static,
 {
-<<<<<<< HEAD
     make_request_and_return_response!(cl::cl_mempool_metrics::<T>(&handle))
-=======
-    make_request_and_return_response!(cl::cl_mempool_metrics::<T>(&store))
->>>>>>> ba90ed1b
 }
 
 #[utoipa::path(
@@ -274,11 +225,7 @@
     )
 )]
 async fn cl_status<T>(
-<<<<<<< HEAD
     State(handle): State<OverwatchHandle>,
-=======
-    State(store): State<OverwatchHandle>,
->>>>>>> ba90ed1b
     Json(items): Json<Vec<<T as Transaction>::Hash>>,
 ) -> Response
 where
@@ -286,11 +233,7 @@
     <T as nomos_core::tx::Transaction>::Hash:
         Serialize + DeserializeOwned + std::cmp::Ord + Debug + Send + Sync + 'static,
 {
-<<<<<<< HEAD
     make_request_and_return_response!(cl::cl_mempool_status::<T>(&handle, items))
-=======
-    make_request_and_return_response!(cl::cl_mempool_status::<T>(&store, items))
->>>>>>> ba90ed1b
 }
 
 #[utoipa::path(
@@ -301,21 +244,13 @@
         (status = 500, description = "Internal server error", body = String),
     )
 )]
-<<<<<<< HEAD
 async fn carnot_info<Tx, SS, const SIZE: usize>(State(handle): State<OverwatchHandle>) -> Response
-=======
-async fn carnot_info<Tx, SS, const SIZE: usize>(State(store): State<OverwatchHandle>) -> Response
->>>>>>> ba90ed1b
 where
     Tx: Transaction + Clone + Debug + Hash + Serialize + DeserializeOwned + Send + Sync + 'static,
     <Tx as Transaction>::Hash: std::cmp::Ord + Debug + Send + Sync + 'static,
     SS: StorageSerde + Send + Sync + 'static,
 {
-<<<<<<< HEAD
     make_request_and_return_response!(consensus::carnot_info::<Tx, SS, SIZE>(&handle))
-=======
-    make_request_and_return_response!(consensus::carnot_info::<Tx, SS, SIZE>(&store))
->>>>>>> ba90ed1b
 }
 
 #[utoipa::path(
@@ -326,13 +261,8 @@
         (status = 500, description = "Internal server error", body = String),
     )
 )]
-<<<<<<< HEAD
 async fn libp2p_info(State(handle): State<OverwatchHandle>) -> Response {
     make_request_and_return_response!(libp2p::libp2p_info(&handle))
-=======
-async fn libp2p_info(State(store): State<OverwatchHandle>) -> Response {
-    make_request_and_return_response!(libp2p::libp2p_info(&store))
->>>>>>> ba90ed1b
 }
 
 #[utoipa::path(
@@ -343,20 +273,12 @@
         (status = 500, description = "Internal server error", body = String),
     )
 )]
-<<<<<<< HEAD
 async fn block<S, Tx>(State(handle): State<OverwatchHandle>, Json(id): Json<BlockId>) -> Response
-=======
-async fn block<S, Tx>(State(store): State<OverwatchHandle>, Json(id): Json<BlockId>) -> Response
->>>>>>> ba90ed1b
 where
     Tx: serde::Serialize + serde::de::DeserializeOwned + Clone + Eq + core::hash::Hash,
     S: StorageSerde + Send + Sync + 'static,
 {
-<<<<<<< HEAD
     make_request_and_return_response!(storage::block_req::<S, Tx>(&handle, id))
-=======
-    make_request_and_return_response!(storage::block_req::<S, Tx>(&store, id))
->>>>>>> ba90ed1b
 }
 
 #[utoipa::path(
@@ -367,11 +289,7 @@
         (status = 500, description = "Internal server error", body = String),
     )
 )]
-<<<<<<< HEAD
 async fn add_tx<Tx>(State(handle): State<OverwatchHandle>, Json(tx): Json<Tx>) -> Response
-=======
-async fn add_tx<Tx>(State(store): State<OverwatchHandle>, Json(tx): Json<Tx>) -> Response
->>>>>>> ba90ed1b
 where
     Tx: Transaction + Clone + Debug + Hash + Serialize + DeserializeOwned + Send + Sync + 'static,
     <Tx as Transaction>::Hash: std::cmp::Ord + Debug + Send + Sync + 'static,
@@ -382,11 +300,7 @@
         nomos_mempool::Transaction,
         Tx,
         <Tx as Transaction>::Hash,
-<<<<<<< HEAD
     >(&handle, tx, Transaction::hash))
-=======
-    >(&store, tx, Transaction::hash))
->>>>>>> ba90ed1b
 }
 
 #[utoipa::path(
@@ -397,14 +311,10 @@
         (status = 500, description = "Internal server error", body = String),
     )
 )]
-<<<<<<< HEAD
 async fn add_cert(
     State(handle): State<OverwatchHandle>,
     Json(cert): Json<Certificate>,
 ) -> Response {
-=======
-async fn add_cert(State(store): State<OverwatchHandle>, Json(cert): Json<Certificate>) -> Response {
->>>>>>> ba90ed1b
     make_request_and_return_response!(mempool::add::<
         Libp2p,
         Libp2pAdapter<Certificate, <Blob as blob::Blob>::Hash>,
@@ -412,11 +322,7 @@
         Certificate,
         <Blob as blob::Blob>::Hash,
     >(
-<<<<<<< HEAD
         &handle,
-=======
-        &store,
->>>>>>> ba90ed1b
         cert,
         nomos_core::da::certificate::Certificate::hash
     ))
