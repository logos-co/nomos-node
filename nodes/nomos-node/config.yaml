--- conflicted
+++ resolved
@@ -25,23 +25,12 @@
         layers:
          - nodes:
             - address: 127.0.0.1:7777
-<<<<<<< HEAD
               public_key: "0000000000000000000000000000000000000000000000000000000000000000"
       connection_pool_size: 255
     mixnet_delay:
       start: "0ms"
       end: "0ms"
-=======
-              public_key: [0, 0, 0, 0, 0, 0, 0, 0, 0, 0, 0, 0, 0, 0, 0, 0, 0, 0, 0, 0, 0, 0, 0, 0, 0, 0, 0, 0, 0, 0, 0, 0]
-      connection_pool_size: 255
-    mixnet_delay:
-      start:
-        secs: 0
-        nanos: 0
-      end:
-        secs: 0
-        nanos: 0
->>>>>>> f7b33e49
+
 http:
   backend:
     address: 0.0.0.0:8080
