--- conflicted
+++ resolved
@@ -4,11 +4,6 @@
     time::Duration,
 };
 
-<<<<<<< HEAD
-=======
-use crate::DataAvailability;
-use crate::{Carnot, Tx, Wire, MB16};
->>>>>>> c3422c19
 use clap::{Parser, ValueEnum};
 use color_eyre::eyre::{self, eyre, Result};
 use hex::FromHex;
@@ -19,10 +14,7 @@
 use nomos_network::backends::libp2p::Libp2p;
 use nomos_network::NetworkService;
 use nomos_node_api::{http::backend::axum::AxumBackend, ApiService};
-<<<<<<< HEAD
 use nomos_node_lib::{Carnot, DataAvailabilityService};
-=======
->>>>>>> c3422c19
 use overwatch_rs::services::ServiceData;
 use serde::{Deserialize, Serialize};
 use tracing::Level;
@@ -125,11 +117,7 @@
 pub struct Config {
     pub log: <Logger as ServiceData>::Settings,
     pub network: <NetworkService<Libp2p> as ServiceData>::Settings,
-<<<<<<< HEAD
     pub http: <ApiService<AxumBackend> as ServiceData>::Settings,
-=======
-    pub http: <ApiService<AxumBackend<Tx, Wire, MB16>> as ServiceData>::Settings,
->>>>>>> c3422c19
     pub consensus: <Carnot as ServiceData>::Settings,
     #[cfg(feature = "metrics")]
     pub metrics: <MetricsService<MapMetricsBackend<MetricsData>> as ServiceData>::Settings,
