// std
use std::{
    net::{IpAddr, SocketAddr, ToSocketAddrs},
    path::PathBuf,
};
// crates
use cl::{InputWitness, NoteWitness, NullifierSecret};
use clap::{Parser, ValueEnum};
use color_eyre::eyre::{eyre, Result};
use hex::FromHex;
use nomos_tracing::logging::{gelf::GelfConfig, local::FileConfig};
use serde::{Deserialize, Serialize};
use tracing::Level;
// internal
use crate::{NomosApiService, NomosDaMembership, Wire};
use nomos_core::staking::NMO_UNIT;
use nomos_da_network_service::backends::libp2p::validator::DaNetworkValidatorBackend;
use nomos_da_network_service::NetworkService as DaNetworkService;
use nomos_libp2p::{ed25519::SecretKey, Multiaddr};
use nomos_mix_service::backends::libp2p::Libp2pMixBackend as MixBackend;
use nomos_mix_service::network::libp2p::Libp2pAdapter as MixNetworkAdapter;
use nomos_mix_service::MixService;
use nomos_network::backends::libp2p::Libp2p as NetworkBackend;
use nomos_network::NetworkService;
use nomos_storage::backends::rocksdb::RocksBackend;
use nomos_tracing_service::{LoggerLayer, Tracing};
use overwatch_rs::services::ServiceData;
use subnetworks_assignations::versions::v1::FillFromNodeList;

#[derive(ValueEnum, Clone, Debug, Default)]
pub enum LoggerLayerType {
    Gelf,
    File,
    #[default]
    Stdout,
    Stderr,
}

#[derive(Parser, Debug, Clone)]
pub struct LogArgs {
    /// Address for the Gelf backend
    #[clap(long = "log-addr", env = "LOG_ADDR", required_if_eq("backend", "Gelf"))]
    log_addr: Option<String>,

    /// Directory for the File backend
    #[clap(long = "log-dir", env = "LOG_DIR", required_if_eq("backend", "File"))]
    directory: Option<PathBuf>,

    /// Prefix for the File backend
    #[clap(long = "log-path", env = "LOG_PATH", required_if_eq("backend", "File"))]
    prefix: Option<PathBuf>,

    /// Backend type
    #[clap(long = "log-backend", env = "LOG_BACKEND", value_enum)]
    backend: Option<LoggerLayerType>,

    #[clap(long = "log-level", env = "LOG_LEVEL")]
    level: Option<String>,
}

#[derive(Parser, Debug, Clone)]
pub struct NetworkArgs {
    #[clap(long = "net-host", env = "NET_HOST")]
    host: Option<IpAddr>,

    #[clap(long = "net-port", env = "NET_PORT")]
    port: Option<usize>,

    // TODO: Use either the raw bytes or the key type directly to delegate error handling to clap
    #[clap(long = "net-node-key", env = "NET_NODE_KEY")]
    node_key: Option<String>,

    #[clap(long = "net-initial-peers", env = "NET_INITIAL_PEERS", num_args = 1.., value_delimiter = ',')]
    pub initial_peers: Option<Vec<Multiaddr>>,
}

#[derive(Parser, Debug, Clone)]
pub struct MixArgs {
    #[clap(long = "mix-addr", env = "MIX_ADDR")]
    mix_addr: Option<Multiaddr>,

    // TODO: Use either the raw bytes or the key type directly to delegate error handling to clap
    #[clap(long = "mix-node-key", env = "MIX_NODE_KEY")]
    mix_node_key: Option<String>,

    #[clap(long = "mix-membership", env = "MIX_MEMBERSHIP", num_args = 1.., value_delimiter = ',')]
    pub mix_membership: Option<Vec<Multiaddr>>,

    #[clap(long = "mix-peering-degree", env = "MIX_PEERING_DEGREE")]
    mix_peering_degree: Option<usize>,

    #[clap(long = "mix-num-mix-layers", env = "MIX_NUM_MIX_LAYERS")]
    mix_num_mix_layers: Option<usize>,
}

#[derive(Parser, Debug, Clone)]
pub struct HttpArgs {
    #[clap(long = "http-host", env = "HTTP_HOST")]
    pub http_addr: Option<SocketAddr>,

    #[clap(long = "http-cors-origin", env = "HTTP_CORS_ORIGIN")]
    pub cors_origins: Option<Vec<String>>,
}

#[derive(Parser, Debug, Clone)]
pub struct CryptarchiaArgs {
    #[clap(long = "consensus-chain-start", env = "CONSENSUS_CHAIN_START")]
    chain_start_time: Option<i64>,

    #[clap(long = "consensus-slot-duration", env = "CONSENSUS_SLOT_DURATION")]
    slot_duration: Option<u64>,

    #[clap(
        long = "consensus-note-sk",
        env = "CONSENSUS_NOTE_SK",
        requires("note_value")
    )]
    note_secret_key: Option<String>,

    #[clap(
        long = "consensus-note-value",
        env = "CONSENSUS_NOTE_VALUE",
        requires("note_secret_key")
    )]
    note_value: Option<u32>,
}

#[derive(Parser, Debug, Clone)]
pub struct MetricsArgs {
    #[clap(long = "with-metrics", env = "WITH_METRICS")]
    pub with_metrics: bool,
}

#[derive(Deserialize, Debug, Clone, Serialize)]
pub struct Config {
    pub tracing: <Tracing as ServiceData>::Settings,
    pub network: <NetworkService<NetworkBackend> as ServiceData>::Settings,
    pub mix: <MixService<MixBackend, MixNetworkAdapter> as ServiceData>::Settings,
    pub da_network:
        <DaNetworkService<DaNetworkValidatorBackend<FillFromNodeList>> as ServiceData>::Settings,
    pub da_indexer: <crate::NodeDaIndexer as ServiceData>::Settings,
    pub da_verifier: <crate::NodeDaVerifier as ServiceData>::Settings,
    pub da_sampling: <crate::NodeDaSampling as ServiceData>::Settings,
    pub http: <NomosApiService as ServiceData>::Settings,
    pub cryptarchia: <crate::Cryptarchia<
        nomos_da_sampling::network::adapters::validator::Libp2pAdapter<NomosDaMembership>,
    > as ServiceData>::Settings,
    pub storage: <crate::StorageService<RocksBackend<Wire>> as ServiceData>::Settings,
}

impl Config {
    pub fn update_from_args(
        mut self,
        log_args: LogArgs,
        network_args: NetworkArgs,
        mix_args: MixArgs,
        http_args: HttpArgs,
        cryptarchia_args: CryptarchiaArgs,
    ) -> Result<Self> {
        update_tracing(&mut self.tracing, log_args)?;
        update_network(&mut self.network, network_args)?;
        update_mix(&mut self.mix, mix_args)?;
        update_http(&mut self.http, http_args)?;
        update_cryptarchia_consensus(&mut self.cryptarchia, cryptarchia_args)?;
        Ok(self)
    }
}

pub fn update_tracing(
    tracing: &mut <Tracing as ServiceData>::Settings,
    tracing_args: LogArgs,
) -> Result<()> {
    let LogArgs {
        backend,
        log_addr: addr,
        directory,
        prefix,
        level,
    } = tracing_args;

    // Override the file config with the one from env variables.
    if let Some(backend) = backend {
        tracing.logger = match backend {
            LoggerLayerType::Gelf => LoggerLayer::Gelf(GelfConfig {
                addr: addr
                    .ok_or_else(|| eyre!("Gelf backend requires an address."))?
                    .to_socket_addrs()?
                    .next()
                    .ok_or_else(|| eyre!("Invalid gelf address"))?,
            }),
            LoggerLayerType::File => LoggerLayer::File(FileConfig {
                directory: directory.ok_or_else(|| eyre!("File backend requires a directory."))?,
                prefix,
            }),
            LoggerLayerType::Stdout => LoggerLayer::Stdout,
            LoggerLayerType::Stderr => LoggerLayer::Stderr,
        }
    };

    if let Some(level_str) = level {
        tracing.level = match level_str.as_str() {
            "DEBUG" => Level::DEBUG,
            "INFO" => Level::INFO,
            "ERROR" => Level::ERROR,
            "WARN" => Level::WARN,
            _ => return Err(eyre!("Invalid log level provided.")),
        };
    }
    Ok(())
}

pub fn update_network(
    network: &mut <NetworkService<NetworkBackend> as ServiceData>::Settings,
    network_args: NetworkArgs,
) -> Result<()> {
    let NetworkArgs {
        host,
        port,
        node_key,
        initial_peers,
    } = network_args;

    if let Some(IpAddr::V4(h)) = host {
        network.backend.inner.host = h;
    } else if host.is_some() {
        return Err(eyre!("Unsupported ip version"));
    }

    if let Some(port) = port {
        network.backend.inner.port = port as u16;
    }

    if let Some(node_key) = node_key {
        let mut key_bytes = hex::decode(node_key)?;
        network.backend.inner.node_key = SecretKey::try_from_bytes(key_bytes.as_mut_slice())?;
    }

    if let Some(peers) = initial_peers {
        network.backend.initial_peers = peers;
    }

    Ok(())
}

pub fn update_mix(
    mix: &mut <MixService<MixBackend, MixNetworkAdapter> as ServiceData>::Settings,
    mix_args: MixArgs,
) -> Result<()> {
    let MixArgs {
        mix_addr,
        mix_node_key,
        mix_membership,
        mix_peering_degree,
        mix_num_mix_layers,
    } = mix_args;

    if let Some(addr) = mix_addr {
        mix.backend.listening_address = addr;
    }

    if let Some(node_key) = mix_node_key {
        let mut key_bytes = hex::decode(node_key)?;
        mix.backend.node_key = SecretKey::try_from_bytes(key_bytes.as_mut_slice())?;
    }

    if let Some(membership) = mix_membership {
        mix.backend.membership = membership;
    }

    if let Some(peering_degree) = mix_peering_degree {
        mix.backend.peering_degree = peering_degree;
    }

<<<<<<< HEAD
    if let Some(num_mix_layers) = mix_num_mix_layers {
        mix.message_blend.cryptographic_processor.num_mix_layers = num_mix_layers;
=======
    if let Some(_num_mix_layers) = mix_num_mix_layers {
        // TODO: Set num_mix_layers to the proper module setting
>>>>>>> 938bcd79
    }

    Ok(())
}

pub fn update_http(
    http: &mut <NomosApiService as ServiceData>::Settings,
    http_args: HttpArgs,
) -> Result<()> {
    let HttpArgs {
        http_addr,
        cors_origins,
    } = http_args;

    if let Some(addr) = http_addr {
        http.backend_settings.address = addr;
    }

    if let Some(cors) = cors_origins {
        http.backend_settings.cors_origins = cors;
    }

    Ok(())
}

pub fn update_cryptarchia_consensus(
    cryptarchia: &mut <crate::NodeCryptarchia as ServiceData>::Settings,
    consensus_args: CryptarchiaArgs,
) -> Result<()> {
    let CryptarchiaArgs {
        chain_start_time,
        slot_duration,
        note_secret_key,
        note_value,
    } = consensus_args;

    if let Some(start_time) = chain_start_time {
        cryptarchia.time.chain_start_time = time::OffsetDateTime::from_unix_timestamp(start_time)?;
    }

    if let Some(duration) = slot_duration {
        cryptarchia.time.slot_duration = std::time::Duration::from_secs(duration);
    }

    if let Some(sk) = note_secret_key {
        let sk = <[u8; 16]>::from_hex(sk)?;

        let value = note_value.expect("Should be available if coin sk provided");

        cryptarchia.notes.push(InputWitness::new(
            NoteWitness::basic(value as u64, NMO_UNIT, &mut rand::thread_rng()),
            NullifierSecret::from_bytes(sk),
        ));
    }

    Ok(())
}<|MERGE_RESOLUTION|>--- conflicted
+++ resolved
@@ -271,13 +271,8 @@
         mix.backend.peering_degree = peering_degree;
     }
 
-<<<<<<< HEAD
     if let Some(num_mix_layers) = mix_num_mix_layers {
         mix.message_blend.cryptographic_processor.num_mix_layers = num_mix_layers;
-=======
-    if let Some(_num_mix_layers) = mix_num_mix_layers {
-        // TODO: Set num_mix_layers to the proper module setting
->>>>>>> 938bcd79
     }
 
     Ok(())
