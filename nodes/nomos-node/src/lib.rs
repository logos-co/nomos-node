--- conflicted
+++ resolved
@@ -48,17 +48,12 @@
     ConsensusLibp2pAdapter,
     MockPool<Tx, <Tx as Transaction>::Hash>,
     MempoolLibp2pAdapter<Tx, <Tx as Transaction>::Hash>,
-<<<<<<< HEAD
-    TreeOverlay<RoundRobin, RandomBeaconState>,
-    Certificate,
-=======
     MockPool<Certificate, <<Certificate as certificate::Certificate>::Blob as blob::Blob>::Hash>,
     MempoolLibp2pAdapter<
         Certificate,
         <<Certificate as certificate::Certificate>::Blob as blob::Blob>::Hash,
     >,
-    FlatOverlay<RoundRobin, RandomBeaconState>,
->>>>>>> 58686b2a
+    TreeOverlay<RoundRobin, RandomBeaconState>,
     FillSizeWithTx<MB16, Tx>,
     FillSizeWithBlobsCertificate<MB16, Certificate>,
 >;
