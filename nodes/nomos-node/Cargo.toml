--- conflicted
+++ resolved
@@ -9,10 +9,6 @@
 blake2 = "0.10"
 bincode = "2.0.0-rc.2"
 bytes = "1.3"
-<<<<<<< HEAD
-clap = { version = "4", features = ["derive", "env"] }
-=======
->>>>>>> 5d35f61a
 color-eyre = "0.6.0"
 clap = { version = "4", features = ["derive", "env"] }
 chrono = "0.4"
