--- conflicted
+++ resolved
@@ -9,10 +9,7 @@
 blake2 = "0.10"
 bincode = "2.0.0-rc.2"
 bytes = "1.3"
-<<<<<<< HEAD
-color-eyre = "0.6.0"
-=======
->>>>>>> c3422c19
+color-eyre = "0.6"
 clap = { version = "4", features = ["derive", "env"] }
 chrono = "0.4"
 futures = "0.3"
@@ -27,12 +24,8 @@
 full-replication = { path = "../../nomos-da/full-replication" }
 nomos-core = { path = "../../nomos-core" }
 nomos-network = { path = "../../nomos-services/network", features = ["libp2p"] }
-<<<<<<< HEAD
 nomos-node-api = { path = "../nomos-node-api", features = ["axum"] }
 nomos-node-lib = { path = "../nomos-node-lib" }
-=======
-nomos-node-api = { path = "../nomos-node-api" }
->>>>>>> c3422c19
 nomos-log = { path = "../../nomos-services/log" }
 nomos-mempool = { path = "../../nomos-services/mempool", features = ["mock", "libp2p"] }
 nomos-consensus = { path = "../../nomos-services/consensus", features = ["libp2p"] }
