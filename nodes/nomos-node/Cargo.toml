--- conflicted
+++ resolved
@@ -25,12 +25,8 @@
 full-replication = { path = "../../nomos-da/full-replication" }
 nomos-core = { path = "../../nomos-core" }
 nomos-network = { path = "../../nomos-services/network", features = ["libp2p"] }
-<<<<<<< HEAD
-nomos-node-api = { path = "../nomos-node-api", features = ["axum"] }
 nomos-node-lib = { path = "../nomos-node-lib" }
-=======
 nomos-api = { path = "../../nomos-services/api" }
->>>>>>> a524cc2d
 nomos-log = { path = "../../nomos-services/log" }
 nomos-mempool = { path = "../../nomos-services/mempool", features = ["mock", "libp2p"] }
 nomos-consensus = { path = "../../nomos-services/consensus", features = ["libp2p"] }
@@ -45,17 +41,12 @@
 serde = "1"
 serde_json = "1.0"
 serde_yaml = "0.9"
-<<<<<<< HEAD
 tracing-subscriber = "0.3"
-=======
-color-eyre = "0.6.0"
-serde = "1"
-full-replication = { path = "../../nomos-da/full-replication" }
+
 # openapi related dependencies
 utoipa = "4.0"
 utoipa-swagger-ui = { version = "4.0" }
 # axum related dependencies
 axum = { version = "0.6" }
 hyper = { version = "0.14", features = ["full"] }
-tower-http = { version = "0.4", features = ["cors", "trace"] }
->>>>>>> a524cc2d
+tower-http = { version = "0.4", features = ["cors", "trace"] }