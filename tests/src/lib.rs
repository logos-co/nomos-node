mod nodes;
use mixnet_node::MixnetNodeConfig;
use mixnet_topology::MixnetTopology;
pub use nodes::MixNode;
pub use nodes::NomosNode;
use once_cell::sync::Lazy;

// std
use std::net::TcpListener;
use std::time::Duration;
use std::{fmt::Debug, sync::Mutex};

//crates
use fraction::Fraction;
use rand::{thread_rng, Rng};

static NET_PORT: Lazy<Mutex<u16>> = Lazy::new(|| Mutex::new(thread_rng().gen_range(8000..10000)));

pub fn get_available_port() -> u16 {
<<<<<<< HEAD
    let mut port: u16 = thread_rng().gen_range(8000, 10000);
    while TcpListener::bind(("127.0.0.1", port)).is_err() {
        port += 1;
=======
    let mut port = NET_PORT.lock().unwrap();
    *port += 1;
    while TcpListener::bind(("127.0.0.1", *port)).is_err() {
        *port += 1;
>>>>>>> 115d45d0
    }
    *port
}

#[async_trait::async_trait]
pub trait Node: Sized {
    type ConsensusInfo: Debug + Clone + PartialEq;
    async fn spawn_nodes(config: SpawnConfig) -> Vec<Self>;
    async fn consensus_info(&self) -> Self::ConsensusInfo;
    fn stop(&mut self);
}

#[derive(Clone)]
pub enum SpawnConfig {
    Star {
        n_participants: usize,
        threshold: Fraction,
        timeout: Duration,
        mixnet_node_configs: Vec<MixnetNodeConfig>,
        mixnet_topology: MixnetTopology,
    },
}<|MERGE_RESOLUTION|>--- conflicted
+++ resolved
@@ -17,16 +17,10 @@
 static NET_PORT: Lazy<Mutex<u16>> = Lazy::new(|| Mutex::new(thread_rng().gen_range(8000..10000)));
 
 pub fn get_available_port() -> u16 {
-<<<<<<< HEAD
-    let mut port: u16 = thread_rng().gen_range(8000, 10000);
-    while TcpListener::bind(("127.0.0.1", port)).is_err() {
-        port += 1;
-=======
     let mut port = NET_PORT.lock().unwrap();
     *port += 1;
     while TcpListener::bind(("127.0.0.1", *port)).is_err() {
         *port += 1;
->>>>>>> 115d45d0
     }
     *port
 }
