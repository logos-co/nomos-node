mod nodes;
use mixnet_node::MixnetNodeConfig;
use mixnet_topology::MixnetTopology;
pub use nodes::MixNode;
pub use nodes::NomosNode;
use once_cell::sync::Lazy;

// std
<<<<<<< HEAD
use std::fmt::Debug;
=======
use std::net::TcpListener;
>>>>>>> 292f3931
use std::time::Duration;
use std::{fmt::Debug, sync::Mutex};

//crates
use fraction::Fraction;
<<<<<<< HEAD
=======
use rand::{thread_rng, Rng};

static NET_PORT: Lazy<Mutex<u16>> = Lazy::new(|| Mutex::new(thread_rng().gen_range(8000, 10000)));

pub fn get_available_port() -> u16 {
    let mut port = NET_PORT.lock().unwrap();
    *port += 1;
    while TcpListener::bind(("127.0.0.1", *port)).is_err() {
        *port += 1;
    }
    *port
}
>>>>>>> 292f3931

#[async_trait::async_trait]
pub trait Node: Sized {
    type ConsensusInfo: Debug + Clone + PartialEq;
    async fn spawn_nodes(config: SpawnConfig) -> Vec<Self>;
    async fn consensus_info(&self) -> Self::ConsensusInfo;
    fn stop(&mut self);
}

#[derive(Clone)]
pub enum SpawnConfig {
    Star {
        n_participants: usize,
        threshold: Fraction,
        timeout: Duration,
        mixnet_node_configs: Vec<MixnetNodeConfig>,
        mixnet_topology: MixnetTopology,
    },
}<|MERGE_RESOLUTION|>--- conflicted
+++ resolved
@@ -6,21 +6,13 @@
 use once_cell::sync::Lazy;
 
 // std
-<<<<<<< HEAD
-use std::fmt::Debug;
-=======
 use std::net::TcpListener;
->>>>>>> 292f3931
 use std::time::Duration;
 use std::{fmt::Debug, sync::Mutex};
 
 //crates
 use fraction::Fraction;
-<<<<<<< HEAD
-=======
 use rand::{thread_rng, Rng};
-
-static NET_PORT: Lazy<Mutex<u16>> = Lazy::new(|| Mutex::new(thread_rng().gen_range(8000, 10000)));
 
 pub fn get_available_port() -> u16 {
     let mut port = NET_PORT.lock().unwrap();
@@ -30,11 +22,9 @@
     }
     *port
 }
->>>>>>> 292f3931
 
 #[async_trait::async_trait]
 pub trait Node: Sized {
-    type ConsensusInfo: Debug + Clone + PartialEq;
     async fn spawn_nodes(config: SpawnConfig) -> Vec<Self>;
     async fn consensus_info(&self) -> Self::ConsensusInfo;
     fn stop(&mut self);
