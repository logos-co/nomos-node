--- conflicted
+++ resolved
@@ -16,11 +16,8 @@
 fixed-slice-deque = "0.1.0-beta2"
 futures = "0.3"
 nomos-core = { path = "../nomos-core" }
-<<<<<<< HEAD
 nomos-consensus = { path = "../nomos-services/consensus" }
-=======
 once_cell = "1.17"
->>>>>>> fd76137a
 polars = { version = "0.27", features = ["serde", "object", "json", "csv-file", "parquet", "dtype-struct"] }
 rand = { version = "0.8", features = ["small_rng"] }
 rayon = "1.7"
