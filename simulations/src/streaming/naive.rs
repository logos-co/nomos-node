--- conflicted
+++ resolved
@@ -4,15 +4,8 @@
     path::PathBuf,
     sync::Arc,
 };
-
-<<<<<<< HEAD
-use super::{Producer, Receivers, StreamSettings, Subscriber};
-use arc_swap::ArcSwapOption;
-use crossbeam::channel::{bounded, unbounded, Sender};
 use parking_lot::Mutex;
-=======
 use super::{Receivers, StreamSettings, Subscriber};
->>>>>>> 4b880778
 use serde::{Deserialize, Serialize};
 
 #[derive(Debug, Clone, Serialize, Deserialize)]
@@ -100,13 +93,8 @@
         Ok(())
     }
 
-<<<<<<< HEAD
-    fn sink(&self, state: Self::Record) -> anyhow::Result<()> {
+    fn sink(&self, state: Arc<Self::Record>) -> anyhow::Result<()> {
         let mut file = self.file.lock();
-=======
-    fn sink(&self, state: Arc<Self::Record>) -> anyhow::Result<()> {
-        let mut file = self.file.lock().expect("failed to lock file");
->>>>>>> 4b880778
         serde_json::to_writer(&mut *file, &state)?;
         file.write_all(b",\n")?;
         Ok(())
