use std::{
    any::Any,
    io::stdout,
    sync::{Arc, Mutex},
};

<<<<<<< HEAD
use super::{Receivers, Subscriber};
=======
use super::{Producer, Receivers, StreamSettings, Subscriber};
use arc_swap::ArcSwapOption;
use crossbeam::channel::{bounded, unbounded, Sender};
>>>>>>> 0bf6e6d2
use serde::{Deserialize, Serialize};

#[derive(Debug, Default, Deserialize)]
pub struct IOStreamSettings {
    pub writer_type: WriteType,
}

#[derive(Debug, Default, Deserialize)]
pub enum WriteType {
    #[default]
    Stdout,
}

pub trait ToWriter<W: std::io::Write + Send + Sync + 'static> {
    fn to_writer(&self) -> Result<W, String>;
}

impl<W: std::io::Write + Send + Sync + 'static> ToWriter<W> for WriteType {
    fn to_writer(&self) -> Result<W, String> {
        match self {
            WriteType::Stdout => {
                let stdout = Box::new(stdout());
                let boxed_any = Box::new(stdout) as Box<dyn Any + Send + Sync>;
                boxed_any
                    .downcast::<W>()
                    .map(|boxed| *boxed)
                    .map_err(|_| "Writer type mismatch".to_string())
            }
        }
    }
}

impl TryFrom<StreamSettings> for IOStreamSettings {
    type Error = String;

    fn try_from(settings: StreamSettings) -> Result<Self, Self::Error> {
        match settings {
            StreamSettings::IO(settings) => Ok(settings),
            _ => Err("io settings can't be created".into()),
        }
    }
}

#[derive(Debug)]
pub struct IOSubscriber<W, R> {
    recvs: Arc<Receivers<R>>,
    writer: Arc<Mutex<W>>,
}

impl<W, R> Subscriber for IOSubscriber<W, R>
where
    W: std::io::Write + Send + Sync + 'static,
    R: Serialize + Send + Sync + 'static,
{
<<<<<<< HEAD
    type Record = R;
    type Settings = IOStreamSettings<W>;

    fn new(
        record_recv: crossbeam::channel::Receiver<Arc<Self::Record>>,
        stop_recv: crossbeam::channel::Receiver<()>,
        settings: Self::Settings,
    ) -> anyhow::Result<Self>
    where
        Self: Sized,
    {
        Ok(Self {
            recvs: Arc::new(Receivers {
                stop_rx: stop_recv,
                recv: record_recv,
            }),
            writer: Arc::new(Mutex::new(settings.writer)),
=======
    type Settings = IOStreamSettings;

    type Subscriber = IOSubscriber<W, R>;

    fn new(settings: StreamSettings) -> anyhow::Result<Self>
    where
        Self: Sized,
    {
        let settings: IOStreamSettings = settings
            .try_into()
            .expect("io settings from stream settings");
        let writer = settings
            .writer_type
            .to_writer()
            .expect("writer from writer type");
        let (sender, recv) = unbounded();
        let (stop_tx, stop_rx) = bounded(1);
        Ok(Self {
            sender,
            recvs: ArcSwapOption::from(Some(Arc::new(Receivers { stop_rx, recv }))),
            stop_tx,
            writer: ArcSwapOption::from(Some(Arc::new(Mutex::new(writer)))),
>>>>>>> 0bf6e6d2
        })
    }

    fn next(&self) -> Option<anyhow::Result<Arc<Self::Record>>> {
        Some(self.recvs.recv.recv().map_err(From::from))
    }

    fn run(self) -> anyhow::Result<()> {
        loop {
            crossbeam::select! {
                recv(self.recvs.stop_rx) -> _ => {
                    break;
                }
                recv(self.recvs.recv) -> msg => {
                    self.sink(msg?)?;
                }
            }
        }

        Ok(())
    }

    fn sink(&self, state: Arc<Self::Record>) -> anyhow::Result<()> {
        serde_json::to_writer(
            &mut *self
                .writer
                .lock()
                .expect("fail to lock writer in io subscriber"),
            &state,
        )?;
        Ok(())
    }
}

#[cfg(test)]
mod tests {
    use std::{collections::HashMap, time::Duration};

    use crate::{
        network::{
            behaviour::NetworkBehaviour,
            regions::{Region, RegionsData},
            Network,
        },
        node::{dummy_streaming::DummyStreamingNode, Node, NodeId},
<<<<<<< HEAD
        output_processors::OutData,
        overlay::tree::TreeOverlay,
=======
>>>>>>> 0bf6e6d2
        runner::SimulationRunner,
        warding::SimulationState,
    };

    use super::*;
    #[derive(Debug, Clone, Serialize)]
    struct IORecord {
        states: HashMap<NodeId, usize>,
    }

    impl TryFrom<&SimulationState<DummyStreamingNode<()>>> for IORecord {
        type Error = anyhow::Error;

        fn try_from(value: &SimulationState<DummyStreamingNode<()>>) -> Result<Self, Self::Error> {
            let nodes = value.nodes.read().expect("failed to read nodes");
            Ok(Self {
                states: nodes
                    .iter()
                    .map(|node| (node.id(), node.current_view()))
                    .collect(),
            })
        }
    }

    #[test]
    fn test_streaming() {
        let simulation_settings = crate::settings::SimulationSettings {
            seed: Some(1),
            ..Default::default()
        };

        let nodes = (0..6)
            .map(|idx| DummyStreamingNode::new(NodeId::from(idx), ()))
            .collect::<Vec<_>>();
        let network = Network::new(RegionsData {
            regions: (0..6)
                .map(|idx| {
                    let region = match idx % 6 {
                        0 => Region::Europe,
                        1 => Region::NorthAmerica,
                        2 => Region::SouthAmerica,
                        3 => Region::Asia,
                        4 => Region::Africa,
                        5 => Region::Australia,
                        _ => unreachable!(),
                    };
                    (region, vec![idx.into()])
                })
                .collect(),
            node_region: (0..6)
                .map(|idx| {
                    let region = match idx % 6 {
                        0 => Region::Europe,
                        1 => Region::NorthAmerica,
                        2 => Region::SouthAmerica,
                        3 => Region::Asia,
                        4 => Region::Africa,
                        5 => Region::Australia,
                        _ => unreachable!(),
                    };
                    (idx.into(), region)
                })
                .collect(),
            region_network_behaviour: (0..6)
                .map(|idx| {
                    let region = match idx % 6 {
                        0 => Region::Europe,
                        1 => Region::NorthAmerica,
                        2 => Region::SouthAmerica,
                        3 => Region::Asia,
                        4 => Region::Africa,
                        5 => Region::Australia,
                        _ => unreachable!(),
                    };
                    (
                        (region, region),
                        NetworkBehaviour {
                            delay: Duration::from_millis(100),
                            drop: 0.0,
                        },
                    )
                })
                .collect(),
        });
<<<<<<< HEAD
        let simulation_runner: SimulationRunner<(), DummyStreamingNode<()>, TreeOverlay, OutData> =
=======
        let simulation_runner: SimulationRunner<(), DummyStreamingNode<()>> =
>>>>>>> 0bf6e6d2
            SimulationRunner::new(network, nodes, simulation_settings);
        simulation_runner
            .simulate::<IOProducer<std::io::Stdout, IORecord>>()
            .unwrap()
            .stop_after(Duration::from_millis(100))
            .unwrap();
    }
}<|MERGE_RESOLUTION|>--- conflicted
+++ resolved
@@ -4,40 +4,33 @@
     sync::{Arc, Mutex},
 };
 
-<<<<<<< HEAD
-use super::{Receivers, Subscriber};
-=======
-use super::{Producer, Receivers, StreamSettings, Subscriber};
-use arc_swap::ArcSwapOption;
-use crossbeam::channel::{bounded, unbounded, Sender};
->>>>>>> 0bf6e6d2
+use super::{Receivers, StreamSettings, Subscriber};
 use serde::{Deserialize, Serialize};
 
-#[derive(Debug, Default, Deserialize)]
+#[derive(Debug, Clone, Default, Deserialize)]
 pub struct IOStreamSettings {
     pub writer_type: WriteType,
 }
 
-#[derive(Debug, Default, Deserialize)]
+#[derive(Debug, Clone, Default, Deserialize)]
 pub enum WriteType {
     #[default]
     Stdout,
 }
 
 pub trait ToWriter<W: std::io::Write + Send + Sync + 'static> {
-    fn to_writer(&self) -> Result<W, String>;
+    fn to_writer(&self) -> anyhow::Result<W>;
 }
 
 impl<W: std::io::Write + Send + Sync + 'static> ToWriter<W> for WriteType {
-    fn to_writer(&self) -> Result<W, String> {
+    fn to_writer(&self) -> anyhow::Result<W> {
         match self {
             WriteType::Stdout => {
                 let stdout = Box::new(stdout());
                 let boxed_any = Box::new(stdout) as Box<dyn Any + Send + Sync>;
-                boxed_any
-                    .downcast::<W>()
-                    .map(|boxed| *boxed)
-                    .map_err(|_| "Writer type mismatch".to_string())
+                Ok(boxed_any.downcast::<W>().map(|boxed| *boxed).map_err(|_| {
+                    std::io::Error::new(std::io::ErrorKind::Other, "Writer type mismatch")
+                })?)
             }
         }
     }
@@ -55,19 +48,18 @@
 }
 
 #[derive(Debug)]
-pub struct IOSubscriber<W, R> {
+pub struct IOSubscriber<R, W = std::io::Stdout> {
     recvs: Arc<Receivers<R>>,
     writer: Arc<Mutex<W>>,
 }
 
-impl<W, R> Subscriber for IOSubscriber<W, R>
+impl<W, R> Subscriber for IOSubscriber<R, W>
 where
     W: std::io::Write + Send + Sync + 'static,
     R: Serialize + Send + Sync + 'static,
 {
-<<<<<<< HEAD
     type Record = R;
-    type Settings = IOStreamSettings<W>;
+    type Settings = IOStreamSettings;
 
     fn new(
         record_recv: crossbeam::channel::Receiver<Arc<Self::Record>>,
@@ -82,31 +74,7 @@
                 stop_rx: stop_recv,
                 recv: record_recv,
             }),
-            writer: Arc::new(Mutex::new(settings.writer)),
-=======
-    type Settings = IOStreamSettings;
-
-    type Subscriber = IOSubscriber<W, R>;
-
-    fn new(settings: StreamSettings) -> anyhow::Result<Self>
-    where
-        Self: Sized,
-    {
-        let settings: IOStreamSettings = settings
-            .try_into()
-            .expect("io settings from stream settings");
-        let writer = settings
-            .writer_type
-            .to_writer()
-            .expect("writer from writer type");
-        let (sender, recv) = unbounded();
-        let (stop_tx, stop_rx) = bounded(1);
-        Ok(Self {
-            sender,
-            recvs: ArcSwapOption::from(Some(Arc::new(Receivers { stop_rx, recv }))),
-            stop_tx,
-            writer: ArcSwapOption::from(Some(Arc::new(Mutex::new(writer)))),
->>>>>>> 0bf6e6d2
+            writer: Arc::new(Mutex::new(settings.writer_type.to_writer()?)),
         })
     }
 
@@ -152,11 +120,7 @@
             Network,
         },
         node::{dummy_streaming::DummyStreamingNode, Node, NodeId},
-<<<<<<< HEAD
         output_processors::OutData,
-        overlay::tree::TreeOverlay,
-=======
->>>>>>> 0bf6e6d2
         runner::SimulationRunner,
         warding::SimulationState,
     };
@@ -241,14 +205,10 @@
                 })
                 .collect(),
         });
-<<<<<<< HEAD
-        let simulation_runner: SimulationRunner<(), DummyStreamingNode<()>, TreeOverlay, OutData> =
-=======
-        let simulation_runner: SimulationRunner<(), DummyStreamingNode<()>> =
->>>>>>> 0bf6e6d2
+        let simulation_runner: SimulationRunner<(), DummyStreamingNode<()>, OutData> =
             SimulationRunner::new(network, nodes, simulation_settings);
         simulation_runner
-            .simulate::<IOProducer<std::io::Stdout, IORecord>>()
+            .simulate()
             .unwrap()
             .stop_after(Duration::from_millis(100))
             .unwrap();
