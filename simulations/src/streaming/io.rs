<<<<<<< HEAD
use std::sync::Arc;
=======
use std::{
    any::Any,
    io::stdout,
    sync::{Arc, Mutex},
};
>>>>>>> 0bf6e6d2

use super::{Producer, Receivers, StreamSettings, Subscriber};
use arc_swap::ArcSwapOption;
use crossbeam::channel::{bounded, unbounded, Sender};
use parking_lot::Mutex;
use serde::{Deserialize, Serialize};

#[derive(Debug, Default, Deserialize)]
pub struct IOStreamSettings {
    pub writer_type: WriteType,
}

#[derive(Debug, Default, Deserialize)]
pub enum WriteType {
    #[default]
    Stdout,
}

pub trait ToWriter<W: std::io::Write + Send + Sync + 'static> {
    fn to_writer(&self) -> Result<W, String>;
}

impl<W: std::io::Write + Send + Sync + 'static> ToWriter<W> for WriteType {
    fn to_writer(&self) -> Result<W, String> {
        match self {
            WriteType::Stdout => {
                let stdout = Box::new(stdout());
                let boxed_any = Box::new(stdout) as Box<dyn Any + Send + Sync>;
                boxed_any
                    .downcast::<W>()
                    .map(|boxed| *boxed)
                    .map_err(|_| "Writer type mismatch".to_string())
            }
        }
    }
}

impl TryFrom<StreamSettings> for IOStreamSettings {
    type Error = String;

    fn try_from(settings: StreamSettings) -> Result<Self, Self::Error> {
        match settings {
            StreamSettings::IO(settings) => Ok(settings),
            _ => Err("io settings can't be created".into()),
        }
    }
}

#[derive(Debug)]
pub struct IOProducer<W, R> {
    sender: Sender<R>,
    stop_tx: Sender<()>,
    recvs: ArcSwapOption<Receivers<R>>,
    writer: ArcSwapOption<Mutex<W>>,
}

impl<W, R> Producer for IOProducer<W, R>
where
    W: std::io::Write + Send + Sync + 'static,
    R: Serialize + Send + Sync + 'static,
{
    type Settings = IOStreamSettings;

    type Subscriber = IOSubscriber<W, R>;

    fn new(settings: StreamSettings) -> anyhow::Result<Self>
    where
        Self: Sized,
    {
        let settings: IOStreamSettings = settings
            .try_into()
            .expect("io settings from stream settings");
        let writer = settings
            .writer_type
            .to_writer()
            .expect("writer from writer type");
        let (sender, recv) = unbounded();
        let (stop_tx, stop_rx) = bounded(1);
        Ok(Self {
            sender,
            recvs: ArcSwapOption::from(Some(Arc::new(Receivers { stop_rx, recv }))),
            stop_tx,
            writer: ArcSwapOption::from(Some(Arc::new(Mutex::new(writer)))),
        })
    }

    fn send(&self, state: <Self::Subscriber as Subscriber>::Record) -> anyhow::Result<()> {
        self.sender.send(state).map_err(From::from)
    }

    fn subscribe(&self) -> anyhow::Result<Self::Subscriber>
    where
        Self::Subscriber: Sized,
    {
        let recvs = self.recvs.load();
        if recvs.is_none() {
            return Err(anyhow::anyhow!("Producer has been subscribed"));
        }

        let recvs = self.recvs.swap(None).unwrap();
        let writer = self.writer.swap(None).unwrap();
        let this = IOSubscriber { recvs, writer };
        Ok(this)
    }

    fn stop(&self) -> anyhow::Result<()> {
        Ok(self.stop_tx.send(())?)
    }
}

#[derive(Debug)]
pub struct IOSubscriber<W, R> {
    recvs: Arc<Receivers<R>>,
    writer: Arc<Mutex<W>>,
}

impl<W, R> Subscriber for IOSubscriber<W, R>
where
    W: std::io::Write + Send + Sync + 'static,
    R: Serialize + Send + Sync + 'static,
{
    type Record = R;

    fn next(&self) -> Option<anyhow::Result<Self::Record>> {
        Some(self.recvs.recv.recv().map_err(From::from))
    }

    fn run(self) -> anyhow::Result<()> {
        loop {
            crossbeam::select! {
                recv(self.recvs.stop_rx) -> _ => {
                    break;
                }
                recv(self.recvs.recv) -> msg => {
                    self.sink(msg?)?;
                }
            }
        }

        Ok(())
    }

    fn sink(&self, state: Self::Record) -> anyhow::Result<()> {
        serde_json::to_writer(&mut *self.writer.lock(), &state)?;
        Ok(())
    }
}

#[cfg(test)]
mod tests {
    use std::{collections::HashMap, time::Duration};

    use crate::{
        network::{
            behaviour::NetworkBehaviour,
            regions::{Region, RegionsData},
            Network,
        },
        node::{dummy_streaming::DummyStreamingNode, Node, NodeId},
        runner::SimulationRunner,
        warding::SimulationState,
    };

    use super::*;
    #[derive(Debug, Clone, Serialize)]
    struct IORecord {
        states: HashMap<NodeId, usize>,
    }

    impl TryFrom<&SimulationState<DummyStreamingNode<()>>> for IORecord {
        type Error = anyhow::Error;

        fn try_from(value: &SimulationState<DummyStreamingNode<()>>) -> Result<Self, Self::Error> {
            let nodes = value.nodes.read();
            Ok(Self {
                states: nodes
                    .iter()
                    .map(|node| (node.id(), node.current_view()))
                    .collect(),
            })
        }
    }

    #[test]
    fn test_streaming() {
        let simulation_settings = crate::settings::SimulationSettings {
            seed: Some(1),
            ..Default::default()
        };

        let nodes = (0..6)
            .map(|idx| DummyStreamingNode::new(NodeId::from(idx), ()))
            .collect::<Vec<_>>();
        let network = Network::new(RegionsData {
            regions: (0..6)
                .map(|idx| {
                    let region = match idx % 6 {
                        0 => Region::Europe,
                        1 => Region::NorthAmerica,
                        2 => Region::SouthAmerica,
                        3 => Region::Asia,
                        4 => Region::Africa,
                        5 => Region::Australia,
                        _ => unreachable!(),
                    };
                    (region, vec![idx.into()])
                })
                .collect(),
            node_region: (0..6)
                .map(|idx| {
                    let region = match idx % 6 {
                        0 => Region::Europe,
                        1 => Region::NorthAmerica,
                        2 => Region::SouthAmerica,
                        3 => Region::Asia,
                        4 => Region::Africa,
                        5 => Region::Australia,
                        _ => unreachable!(),
                    };
                    (idx.into(), region)
                })
                .collect(),
            region_network_behaviour: (0..6)
                .map(|idx| {
                    let region = match idx % 6 {
                        0 => Region::Europe,
                        1 => Region::NorthAmerica,
                        2 => Region::SouthAmerica,
                        3 => Region::Asia,
                        4 => Region::Africa,
                        5 => Region::Australia,
                        _ => unreachable!(),
                    };
                    (
                        (region, region),
                        NetworkBehaviour {
                            delay: Duration::from_millis(100),
                            drop: 0.0,
                        },
                    )
                })
                .collect(),
        });
        let simulation_runner: SimulationRunner<(), DummyStreamingNode<()>> =
            SimulationRunner::new(network, nodes, simulation_settings);
        simulation_runner
            .simulate::<IOProducer<std::io::Stdout, IORecord>>()
            .unwrap()
            .stop_after(Duration::from_millis(100))
            .unwrap();
    }
}<|MERGE_RESOLUTION|>--- conflicted
+++ resolved
@@ -1,12 +1,4 @@
-<<<<<<< HEAD
-use std::sync::Arc;
-=======
-use std::{
-    any::Any,
-    io::stdout,
-    sync::{Arc, Mutex},
-};
->>>>>>> 0bf6e6d2
+use std::{any::Any, io::stdout, sync::Arc};
 
 use super::{Producer, Receivers, StreamSettings, Subscriber};
 use arc_swap::ArcSwapOption;
