<<<<<<< HEAD
use arc_swap::ArcSwapOption;
use crossbeam::channel::{bounded, unbounded, Sender};
use parking_lot::Mutex;
=======
>>>>>>> 4b880778
use polars::prelude::*;
use serde::{Deserialize, Serialize};
use std::{
    fs::File,
    io::Cursor,
    path::{Path, PathBuf},
    str::FromStr,
};

use super::{Receivers, StreamSettings};

#[derive(Debug, Clone, Copy, Serialize)]
pub enum PolarsFormat {
    Json,
    Csv,
    Parquet,
}

impl FromStr for PolarsFormat {
    type Err = String;

    fn from_str(s: &str) -> Result<Self, Self::Err> {
        match s.trim().to_ascii_lowercase().as_str() {
            "json" => Ok(Self::Json),
            "csv" => Ok(Self::Csv),
            "parquet" => Ok(Self::Parquet),
            tag => Err(format!(
                "Invalid {tag} format, only [json, csv, parquet] are supported",
            )),
        }
    }
}

impl<'de> Deserialize<'de> for PolarsFormat {
    fn deserialize<D>(deserializer: D) -> Result<Self, D::Error>
    where
        D: serde::Deserializer<'de>,
    {
        let s = String::deserialize(deserializer)?;
        PolarsFormat::from_str(&s).map_err(serde::de::Error::custom)
    }
}

#[derive(Debug, Clone, Serialize, Deserialize)]
pub struct PolarsSettings {
    pub format: PolarsFormat,
    pub path: PathBuf,
}

impl TryFrom<StreamSettings> for PolarsSettings {
    type Error = String;

    fn try_from(settings: StreamSettings) -> Result<Self, Self::Error> {
        match settings {
            StreamSettings::Polars(settings) => Ok(settings),
            _ => Err("polars settings can't be created".into()),
        }
    }
}

#[derive(Debug)]
pub struct PolarsSubscriber<R> {
    data: Arc<Mutex<Vec<Arc<R>>>>,
    path: PathBuf,
    format: PolarsFormat,
    recvs: Arc<Receivers<R>>,
}

impl<R> PolarsSubscriber<R>
where
    R: Serialize,
{
    fn persist(&self) -> anyhow::Result<()> {
        let data = self.data.lock();
        let mut cursor = Cursor::new(Vec::new());
        serde_json::to_writer(&mut cursor, &*data).expect("Dump data to json ");
        let mut data = JsonReader::new(cursor)
            .finish()
            .expect("Load dataframe from intermediary json");

        data.unnest(["state"])?;
        match self.format {
            PolarsFormat::Json => dump_dataframe_to_json(&mut data, self.path.as_path()),
            PolarsFormat::Csv => dump_dataframe_to_csv(&mut data, self.path.as_path()),
            PolarsFormat::Parquet => dump_dataframe_to_parquet(&mut data, self.path.as_path()),
        }
    }
}

impl<R> super::Subscriber for PolarsSubscriber<R>
where
    R: Serialize + Send + Sync + 'static,
{
    type Record = R;
    type Settings = PolarsSettings;

    fn new(
        record_recv: crossbeam::channel::Receiver<Arc<Self::Record>>,
        stop_recv: crossbeam::channel::Receiver<()>,
        settings: Self::Settings,
    ) -> anyhow::Result<Self>
    where
        Self: Sized,
    {
        let recvs = Receivers {
            stop_rx: stop_recv,
            recv: record_recv,
        };
        let this = PolarsSubscriber {
            data: Arc::new(Mutex::new(Vec::new())),
            recvs: Arc::new(recvs),
            path: settings.path.clone(),
            format: settings.format,
        };
        Ok(this)
    }

    fn next(&self) -> Option<anyhow::Result<Arc<Self::Record>>> {
        Some(self.recvs.recv.recv().map_err(From::from))
    }

    fn run(self) -> anyhow::Result<()> {
        loop {
            crossbeam::select! {
                recv(self.recvs.stop_rx) -> _ => {
                    return self.persist();
                }
                recv(self.recvs.recv) -> msg => {
                    self.sink(msg?)?;
                }
            }
        }
    }

<<<<<<< HEAD
    fn sink(&self, state: Self::Record) -> anyhow::Result<()> {
        self.data.lock().push(state);
=======
    fn sink(&self, state: Arc<Self::Record>) -> anyhow::Result<()> {
        self.data
            .lock()
            .expect("failed to lock data in PolarsSubscriber")
            .push(state);
>>>>>>> 4b880778
        Ok(())
    }
}

fn dump_dataframe_to_json(data: &mut DataFrame, out_path: &Path) -> anyhow::Result<()> {
    let out_path = out_path.with_extension("json");
    let f = File::create(out_path)?;
    let mut writer = polars::prelude::JsonWriter::new(f);
    Ok(writer.finish(data)?)
}

fn dump_dataframe_to_csv(data: &mut DataFrame, out_path: &Path) -> anyhow::Result<()> {
    let out_path = out_path.with_extension("csv");
    let f = File::create(out_path)?;
    let mut writer = polars::prelude::CsvWriter::new(f);
    Ok(writer.finish(data)?)
}

fn dump_dataframe_to_parquet(data: &mut DataFrame, out_path: &Path) -> anyhow::Result<()> {
    let out_path = out_path.with_extension("parquet");
    let f = File::create(out_path)?;
    let writer = polars::prelude::ParquetWriter::new(f);
    Ok(writer.finish(data).map(|_| ())?)
}<|MERGE_RESOLUTION|>--- conflicted
+++ resolved
@@ -1,10 +1,5 @@
-<<<<<<< HEAD
-use arc_swap::ArcSwapOption;
-use crossbeam::channel::{bounded, unbounded, Sender};
+use polars::prelude::*;
 use parking_lot::Mutex;
-=======
->>>>>>> 4b880778
-use polars::prelude::*;
 use serde::{Deserialize, Serialize};
 use std::{
     fs::File,
@@ -138,16 +133,10 @@
         }
     }
 
-<<<<<<< HEAD
-    fn sink(&self, state: Self::Record) -> anyhow::Result<()> {
-        self.data.lock().push(state);
-=======
     fn sink(&self, state: Arc<Self::Record>) -> anyhow::Result<()> {
         self.data
             .lock()
-            .expect("failed to lock data in PolarsSubscriber")
             .push(state);
->>>>>>> 4b880778
         Ok(())
     }
 }
