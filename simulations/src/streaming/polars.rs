--- conflicted
+++ resolved
@@ -1,8 +1,5 @@
-<<<<<<< HEAD
 use super::{Receivers, StreamSettings};
 use crate::output_processors::{RecordType, Runtime};
-=======
->>>>>>> d864fecd
 use parking_lot::Mutex;
 use polars::prelude::*;
 use serde::{Deserialize, Serialize};
@@ -125,7 +122,11 @@
             }),
             format: settings.format,
         };
-        tracing::info!(target = "simulation", "subscribed to {}", this.path.display());
+        tracing::info!(
+            target = "simulation",
+            "subscribed to {}",
+            this.path.display()
+        );
         Ok(this)
     }
 
