mod async_runner;
mod glauber_runner;
mod layered_runner;
mod sync_runner;

// std
<<<<<<< HEAD
use std::marker::PhantomData;
use std::sync::Arc;
=======
use std::sync::{Arc, RwLock};
>>>>>>> 0bf6e6d2
use std::time::Duration;

// crates
use crate::streaming::{Producer, StreamSettings, Subscriber};
use crossbeam::channel::Sender;
use parking_lot::RwLock;
use rand::rngs::SmallRng;
use rand::{RngCore, SeedableRng};
use rayon::prelude::*;
use serde::Serialize;

// internal
use crate::network::Network;
use crate::node::Node;
use crate::settings::{RunnerSettings, SimulationSettings};
use crate::warding::{SimulationState, SimulationWard, Ward};

pub struct SimulationRunnerHandle {
    handle: std::thread::JoinHandle<anyhow::Result<()>>,
    stop_tx: Sender<()>,
}

impl SimulationRunnerHandle {
    pub fn stop_after(self, duration: Duration) -> anyhow::Result<()> {
        std::thread::sleep(duration);
        self.stop()
    }

    pub fn stop(self) -> anyhow::Result<()> {
        if !self.handle.is_finished() {
            self.stop_tx.send(())?;
        }
        Ok(())
    }
}

pub(crate) struct SimulationRunnerInner<M> {
    network: Network<M>,
    wards: Vec<Ward>,
    rng: SmallRng,
}

impl<M> SimulationRunnerInner<M>
where
    M: Send + Sync + Clone,
{
    fn check_wards<N>(&mut self, state: &SimulationState<N>) -> bool
    where
        N: Node + Send + Sync,
        N::Settings: Clone + Send,
        N::State: Serialize,
    {
        self.wards
            .par_iter_mut()
            .map(|ward| ward.analyze(state))
            .any(|x| x)
    }

    fn step<N>(&mut self, nodes: &mut Vec<N>)
    where
        N: Node + Send + Sync,
        N::Settings: Clone + Send,
        N::State: Serialize,
    {
        self.network.dispatch_after(Duration::from_millis(100));
        nodes.par_iter_mut().for_each(|node| {
            node.step();
        });
        self.network.collect_messages();
    }
}

/// Encapsulation solution for the simulations runner
/// Holds the network state, the simulating nodes and the simulation settings.
pub struct SimulationRunner<M, N>
where
    N: Node,
{
    inner: Arc<RwLock<SimulationRunnerInner<M>>>,
    nodes: Arc<RwLock<Vec<N>>>,
    runner_settings: RunnerSettings,
    stream_settings: StreamSettings,
}

impl<M, N: Node> SimulationRunner<M, N>
where
    M: Clone + Send + Sync + 'static,
    N: Send + Sync + 'static,
    N::Settings: Clone + Send,
    N::State: Serialize,
{
    pub fn new(network: Network<M>, nodes: Vec<N>, settings: SimulationSettings) -> Self {
        let seed = settings
            .seed
            .unwrap_or_else(|| rand::thread_rng().next_u64());

        println!("Seed: {seed}");

        let rng = SmallRng::seed_from_u64(seed);
        let nodes = Arc::new(RwLock::new(nodes));
        let SimulationSettings {
            wards,
            overlay_settings: _,
            node_settings: _,
            runner_settings,
            stream_settings,
            node_count: _,
            seed: _,
            views_count: _,
            leaders_count: _,
            network_settings: _,
        } = settings;
        Self {
            inner: Arc::new(RwLock::new(SimulationRunnerInner {
                network,
                rng,
                wards,
            })),
            nodes,
            runner_settings,
            stream_settings,
        }
    }

    pub fn simulate<P: Producer>(self) -> anyhow::Result<SimulationRunnerHandle>
    where
        P::Subscriber: Send + Sync + 'static,
        <P::Subscriber as Subscriber>::Record:
            Send + Sync + 'static + for<'a> TryFrom<&'a SimulationState<N>, Error = anyhow::Error>,
    {
        match self.runner_settings.clone() {
            RunnerSettings::Sync => sync_runner::simulate::<_, _, P>(self),
            RunnerSettings::Async { chunks } => async_runner::simulate::<_, _, P>(self, chunks),
            RunnerSettings::Glauber {
                maximum_iterations,
                update_rate,
            } => glauber_runner::simulate::<_, _, P>(self, update_rate, maximum_iterations),
            RunnerSettings::Layered {
                rounds_gap,
                distribution,
            } => layered_runner::simulate::<_, _, P>(self, rounds_gap, distribution),
        }
    }
}<|MERGE_RESOLUTION|>--- conflicted
+++ resolved
@@ -4,12 +4,8 @@
 mod sync_runner;
 
 // std
-<<<<<<< HEAD
 use std::marker::PhantomData;
 use std::sync::Arc;
-=======
-use std::sync::{Arc, RwLock};
->>>>>>> 0bf6e6d2
 use std::time::Duration;
 
 // crates
