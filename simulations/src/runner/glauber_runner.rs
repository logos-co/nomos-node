use crate::node::{Node, NodeId};
use crate::runner::SimulationRunner;
use crate::warding::SimulationState;
use crossbeam::channel::bounded;
use crossbeam::select;
use rand::prelude::IteratorRandom;
use serde::Serialize;
use std::collections::BTreeSet;
use std::sync::Arc;

use super::SimulationRunnerHandle;

/// Simulate with sending the network state to any subscriber.
///
/// [Glauber dynamics simulation](https://en.wikipedia.org/wiki/Glauber_dynamics)
pub fn simulate<M, N: Node, R>(
    runner: SimulationRunner<M, N, R>,
    update_rate: usize,
    maximum_iterations: usize,
) -> anyhow::Result<SimulationRunnerHandle<R>>
where
    M: Send + Sync + Clone + 'static,
    N: Send + Sync + 'static,
    N::Settings: Clone + Send,
    N::State: Serialize,
    R: for<'a> TryFrom<&'a SimulationState<N>, Error = anyhow::Error> + Send + Sync + 'static,
{
    let simulation_state = SimulationState {
        nodes: Arc::clone(&runner.nodes),
    };

<<<<<<< HEAD
    let inner = runner.inner.clone();
    let nodes = runner.nodes.clone();
    let nodes_remaining: BTreeSet<NodeId> = (0..nodes.read().len()).map(From::from).collect();
    let iterations: Vec<_> = (0..maximum_iterations).collect();
    let (stop_tx, stop_rx) = bounded(1);
    let handle = SimulationRunnerHandle {
        handle: std::thread::spawn(move || {
            let p = P::new(runner.stream_settings)?;
            scopeguard::defer!(if let Err(e) = p.stop() {
                eprintln!("Error stopping producer: {e}");
            });
            let subscriber = p.subscribe()?;
            std::thread::spawn(move || {
                if let Err(e) = subscriber.run() {
                    eprintln!("Error in subscriber: {e}");
                }
            });

            let mut inner = inner.write();
=======
    let inner_runner = runner.inner.clone();
    let nodes = runner.nodes;
    let nodes_remaining: BTreeSet<NodeId> =
        (0..nodes.read().expect("Read access to nodes vector").len())
            .map(From::from)
            .collect();
    let iterations: Vec<_> = (0..maximum_iterations).collect();
    let (stop_tx, stop_rx) = bounded(1);
    let p = runner.producer.clone();
    let p1 = runner.producer;
    let handle = std::thread::spawn(move || {
        let mut inner_runner: std::sync::RwLockWriteGuard<super::SimulationRunnerInner<M>> =
            inner_runner.write().expect("Locking runner");
>>>>>>> 4b880778

        'main: for chunk in iterations.chunks(update_rate) {
            select! {
                recv(stop_rx) -> _ => break 'main,
                default => {
                    for _ in chunk {
                        if nodes_remaining.is_empty() {
                            break 'main;
                        }

                        let node_id = *nodes_remaining.iter().choose(&mut inner_runner.rng).expect(
                            "Some id to be selected as it should be impossible for the set to be empty here",
                        );

<<<<<<< HEAD
                            {
                                let mut shared_nodes = nodes.write();
                                let node: &mut N = shared_nodes
                                    .get_mut(node_id.inner())
                                    .expect("Node should be present");
                                node.step();
                            }
=======
                        {
                            let mut shared_nodes = nodes.write().expect("Write access to nodes vector");
                            let node: &mut N = shared_nodes
                                .get_mut(node_id.inner())
                                .expect("Node should be present");
                            node.step();
                        }
>>>>>>> 4b880778

                        // check if any condition makes the simulation stop
                        if inner_runner.check_wards(&simulation_state) {
                            // we break the outer main loop, so we need to dump it before the breaking
                            p.send(R::try_from(
                                &simulation_state,
                            )?)?;
                            break 'main;
                        }
                    }
                    // update_rate iterations reached, so dump state
                    p.send(R::try_from(
                        &simulation_state,
                    )?)?;
                }
            }
        }
        Ok(())
    });
    Ok(SimulationRunnerHandle {
        producer: p1,
        stop_tx,
        handle,
    })
}<|MERGE_RESOLUTION|>--- conflicted
+++ resolved
@@ -29,31 +29,10 @@
         nodes: Arc::clone(&runner.nodes),
     };
 
-<<<<<<< HEAD
-    let inner = runner.inner.clone();
-    let nodes = runner.nodes.clone();
-    let nodes_remaining: BTreeSet<NodeId> = (0..nodes.read().len()).map(From::from).collect();
-    let iterations: Vec<_> = (0..maximum_iterations).collect();
-    let (stop_tx, stop_rx) = bounded(1);
-    let handle = SimulationRunnerHandle {
-        handle: std::thread::spawn(move || {
-            let p = P::new(runner.stream_settings)?;
-            scopeguard::defer!(if let Err(e) = p.stop() {
-                eprintln!("Error stopping producer: {e}");
-            });
-            let subscriber = p.subscribe()?;
-            std::thread::spawn(move || {
-                if let Err(e) = subscriber.run() {
-                    eprintln!("Error in subscriber: {e}");
-                }
-            });
-
-            let mut inner = inner.write();
-=======
     let inner_runner = runner.inner.clone();
     let nodes = runner.nodes;
     let nodes_remaining: BTreeSet<NodeId> =
-        (0..nodes.read().expect("Read access to nodes vector").len())
+        (0..nodes.read().len())
             .map(From::from)
             .collect();
     let iterations: Vec<_> = (0..maximum_iterations).collect();
@@ -61,9 +40,8 @@
     let p = runner.producer.clone();
     let p1 = runner.producer;
     let handle = std::thread::spawn(move || {
-        let mut inner_runner: std::sync::RwLockWriteGuard<super::SimulationRunnerInner<M>> =
-            inner_runner.write().expect("Locking runner");
->>>>>>> 4b880778
+        let mut inner_runner: parking_lot::RwLockWriteGuard<super::SimulationRunnerInner<M>> =
+            inner_runner.write();
 
         'main: for chunk in iterations.chunks(update_rate) {
             select! {
@@ -78,23 +56,13 @@
                             "Some id to be selected as it should be impossible for the set to be empty here",
                         );
 
-<<<<<<< HEAD
-                            {
-                                let mut shared_nodes = nodes.write();
-                                let node: &mut N = shared_nodes
-                                    .get_mut(node_id.inner())
-                                    .expect("Node should be present");
-                                node.step();
-                            }
-=======
                         {
-                            let mut shared_nodes = nodes.write().expect("Write access to nodes vector");
+                            let mut shared_nodes = nodes.write();
                             let node: &mut N = shared_nodes
                                 .get_mut(node_id.inner())
                                 .expect("Node should be present");
                             node.step();
                         }
->>>>>>> 4b880778
 
                         // check if any condition makes the simulation stop
                         if inner_runner.check_wards(&simulation_state) {
