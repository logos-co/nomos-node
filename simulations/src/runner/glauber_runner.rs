--- conflicted
+++ resolved
@@ -1,12 +1,6 @@
 use crate::node::{Node, NodeId};
-<<<<<<< HEAD
-use crate::overlay::Overlay;
 use crate::runner::SimulationRunner;
 use crate::streaming::StreamProducer;
-=======
-use crate::runner::{SimulationRunner, SimulationRunnerHandle};
-use crate::streaming::{Producer, Subscriber};
->>>>>>> 0bf6e6d2
 use crate::warding::SimulationState;
 use crossbeam::channel::bounded;
 use crossbeam::select;
@@ -20,13 +14,8 @@
 /// Simulate with sending the network state to any subscriber.
 ///
 /// [Glauber dynamics simulation](https://en.wikipedia.org/wiki/Glauber_dynamics)
-<<<<<<< HEAD
-pub fn simulate<M, N: Node, O: Overlay, R>(
-    runner: SimulationRunner<M, N, O, R>,
-=======
-pub fn simulate<M, N: Node, P: Producer>(
-    runner: SimulationRunner<M, N>,
->>>>>>> 0bf6e6d2
+pub fn simulate<M, N: Node, R>(
+    runner: SimulationRunner<M, N, R>,
     update_rate: usize,
     maximum_iterations: usize,
 ) -> anyhow::Result<SimulationRunnerHandle<R>>
@@ -35,14 +24,7 @@
     N: Send + Sync + 'static,
     N::Settings: Clone + Send,
     N::State: Serialize,
-<<<<<<< HEAD
-    O::Settings: Clone + Send,
     R: for<'a> TryFrom<&'a SimulationState<N>, Error = anyhow::Error> + Send + Sync + 'static,
-=======
-    P::Subscriber: Send + Sync + 'static,
-    <P::Subscriber as Subscriber>::Record:
-        for<'a> TryFrom<&'a SimulationState<N>, Error = anyhow::Error>,
->>>>>>> 0bf6e6d2
 {
     let simulation_state = SimulationState {
         nodes: Arc::clone(&runner.nodes),
@@ -56,28 +38,11 @@
             .collect();
     let iterations: Vec<_> = (0..maximum_iterations).collect();
     let (stop_tx, stop_rx) = bounded(1);
-<<<<<<< HEAD
     let p = StreamProducer::<R>::new();
     let p1 = p.clone();
     let handle = std::thread::spawn(move || {
         let mut inner_runner: std::sync::RwLockWriteGuard<super::SimulationRunnerInner<M>> =
             inner_runner.write().expect("Locking runner");
-=======
-    let handle = SimulationRunnerHandle {
-        handle: std::thread::spawn(move || {
-            let p = P::new(runner.stream_settings)?;
-            scopeguard::defer!(if let Err(e) = p.stop() {
-                eprintln!("Error stopping producer: {e}");
-            });
-            let subscriber = p.subscribe()?;
-            std::thread::spawn(move || {
-                if let Err(e) = subscriber.run() {
-                    eprintln!("Error in subscriber: {e}");
-                }
-            });
-
-            let mut inner = inner.write().expect("Locking inner");
->>>>>>> 0bf6e6d2
 
         'main: for chunk in iterations.chunks(update_rate) {
             select! {
