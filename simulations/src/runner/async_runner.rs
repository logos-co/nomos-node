use crate::node::{Node, NodeId};
<<<<<<< HEAD
use crate::overlay::Overlay;
use crate::runner::SimulationRunner;
use crate::streaming::StreamProducer;
=======
use crate::runner::{SimulationRunner, SimulationRunnerHandle};
use crate::streaming::{Producer, Subscriber};
>>>>>>> 0bf6e6d2
use crate::warding::SimulationState;
use crossbeam::channel::bounded;
use crossbeam::select;
use rand::prelude::SliceRandom;
use rayon::prelude::*;
use serde::Serialize;
use std::collections::HashSet;
use std::sync::Arc;

use super::SimulationRunnerHandle;

/// Simulate with sending the network state to any subscriber
<<<<<<< HEAD
pub fn simulate<M, N: Node, O: Overlay, R>(
    runner: SimulationRunner<M, N, O, R>,
=======
pub fn simulate<M, N: Node, P: Producer>(
    runner: SimulationRunner<M, N>,
>>>>>>> 0bf6e6d2
    chunk_size: usize,
) -> anyhow::Result<SimulationRunnerHandle<R>>
where
    M: Clone + Send + Sync + 'static,
    N: Send + Sync + 'static,
    N::Settings: Clone + Send,
    N::State: Serialize,
<<<<<<< HEAD
    O::Settings: Clone + Send,
    R: for<'a> TryFrom<&'a SimulationState<N>, Error = anyhow::Error> + Send + Sync + 'static,
=======
    P::Subscriber: Send + Sync + 'static,
    <P::Subscriber as Subscriber>::Record:
        Send + Sync + 'static + for<'a> TryFrom<&'a SimulationState<N>, Error = anyhow::Error>,
>>>>>>> 0bf6e6d2
{
    let simulation_state = SimulationState::<N> {
        nodes: Arc::clone(&runner.nodes),
    };

    let mut node_ids: Vec<NodeId> = runner
        .nodes
        .read()
        .expect("Read access to nodes vector")
        .iter()
        .map(N::id)
        .collect();

    let inner_runner = runner.inner.clone();
    let nodes = runner.nodes;
    let (stop_tx, stop_rx) = bounded(1);
<<<<<<< HEAD
    let p = StreamProducer::<R>::new();
    let p1 = p.clone();
    let handle = std::thread::spawn(move || {
        loop {
            select! {
                recv(stop_rx) -> _ => {
                    return Ok(());
=======
    let handle = SimulationRunnerHandle {
        stop_tx,
        handle: std::thread::spawn(move || {
            let p = P::new(runner.stream_settings)?;
            scopeguard::defer!(if let Err(e) = p.stop() {
                eprintln!("Error stopping producer: {e}");
            });
            let subscriber = p.subscribe()?;
            std::thread::spawn(move || {
                if let Err(e) = subscriber.run() {
                    eprintln!("Error in subscriber: {e}");
>>>>>>> 0bf6e6d2
                }
                default => {
                    let mut inner_runner = inner_runner.write().expect("Write access to inner in async runner");
                    node_ids.shuffle(&mut inner_runner.rng);
                    for ids_chunk in node_ids.chunks(chunk_size) {
                        let ids: HashSet<NodeId> = ids_chunk.iter().copied().collect();
                        nodes
                            .write()
                            .expect("Write access to nodes vector")
                            .par_iter_mut()
                            .filter(|n| ids.contains(&n.id()))
                            .for_each(N::step);

                        p.send(R::try_from(
                            &simulation_state,
                        )?)?;
                    }
                    // check if any condition makes the simulation stop
                    if inner_runner.check_wards(&simulation_state) {
                        return Ok(());
                    }
                }
            }
        }
    });
    Ok(SimulationRunnerHandle {
        producer: p1,
        stop_tx,
        handle,
    })
}<|MERGE_RESOLUTION|>--- conflicted
+++ resolved
@@ -1,12 +1,6 @@
 use crate::node::{Node, NodeId};
-<<<<<<< HEAD
-use crate::overlay::Overlay;
 use crate::runner::SimulationRunner;
 use crate::streaming::StreamProducer;
-=======
-use crate::runner::{SimulationRunner, SimulationRunnerHandle};
-use crate::streaming::{Producer, Subscriber};
->>>>>>> 0bf6e6d2
 use crate::warding::SimulationState;
 use crossbeam::channel::bounded;
 use crossbeam::select;
@@ -19,13 +13,8 @@
 use super::SimulationRunnerHandle;
 
 /// Simulate with sending the network state to any subscriber
-<<<<<<< HEAD
-pub fn simulate<M, N: Node, O: Overlay, R>(
-    runner: SimulationRunner<M, N, O, R>,
-=======
-pub fn simulate<M, N: Node, P: Producer>(
-    runner: SimulationRunner<M, N>,
->>>>>>> 0bf6e6d2
+pub fn simulate<M, N: Node, R>(
+    runner: SimulationRunner<M, N, R>,
     chunk_size: usize,
 ) -> anyhow::Result<SimulationRunnerHandle<R>>
 where
@@ -33,14 +22,7 @@
     N: Send + Sync + 'static,
     N::Settings: Clone + Send,
     N::State: Serialize,
-<<<<<<< HEAD
-    O::Settings: Clone + Send,
     R: for<'a> TryFrom<&'a SimulationState<N>, Error = anyhow::Error> + Send + Sync + 'static,
-=======
-    P::Subscriber: Send + Sync + 'static,
-    <P::Subscriber as Subscriber>::Record:
-        Send + Sync + 'static + for<'a> TryFrom<&'a SimulationState<N>, Error = anyhow::Error>,
->>>>>>> 0bf6e6d2
 {
     let simulation_state = SimulationState::<N> {
         nodes: Arc::clone(&runner.nodes),
@@ -57,7 +39,6 @@
     let inner_runner = runner.inner.clone();
     let nodes = runner.nodes;
     let (stop_tx, stop_rx) = bounded(1);
-<<<<<<< HEAD
     let p = StreamProducer::<R>::new();
     let p1 = p.clone();
     let handle = std::thread::spawn(move || {
@@ -65,19 +46,6 @@
             select! {
                 recv(stop_rx) -> _ => {
                     return Ok(());
-=======
-    let handle = SimulationRunnerHandle {
-        stop_tx,
-        handle: std::thread::spawn(move || {
-            let p = P::new(runner.stream_settings)?;
-            scopeguard::defer!(if let Err(e) = p.stop() {
-                eprintln!("Error stopping producer: {e}");
-            });
-            let subscriber = p.subscribe()?;
-            std::thread::spawn(move || {
-                if let Err(e) = subscriber.run() {
-                    eprintln!("Error in subscriber: {e}");
->>>>>>> 0bf6e6d2
                 }
                 default => {
                     let mut inner_runner = inner_runner.write().expect("Write access to inner in async runner");
