--- conflicted
+++ resolved
@@ -270,33 +270,6 @@
                 }
                 // This branch means we already get enough votes for this block
                 // So we can just call approve_block
-<<<<<<< HEAD
-                Event::Approve {
-                    qc,
-                    block,
-                    votes: _,
-                } => {
-                    tracing::info!(node = parse_idx(&self.id), leader=parse_idx(&self.engine.leader(block.view)), current_view = self.engine.current_view(), block_view = block.view, block = ?block.id, parent_block=?block.parent(), "receive approve message");
-                    if block.view == 0
-                        || !self.engine.blocks_in_view(block.view).contains(&block)
-                            && self.state.safe_blocks.contains_key(&block.id)
-                    {
-                        tracing::info!(node = parse_idx(&self.id), leader=parse_idx(&self.engine.leader(block.view)), current_view = self.engine.current_view(), block_view = block.view, block = ?block.id, parent_block=?block.parent(), "approve block");
-                        let (new, out) = self.engine.approve_block(block);
-                        output = vec![Output::Send(out)];
-                        self.engine = new;
-                    }
-
-                    let current_view = self.engine.current_view();
-                    if self.engine.is_leader_for_view(current_view + 1) {
-                        output.push(nomos_consensus::Output::BroadcastProposal {
-                            proposal: nomos_consensus::Block::new(
-                                current_view + 1,
-                                qc,
-                                core::iter::empty(),
-                            ),
-                        });
-=======
                 Event::Approve { block, .. } => {
                     tracing::info!(
                         node = parse_idx(&self.id),
@@ -310,7 +283,6 @@
                     // FIXME: dirty hack for double proposals, check why this happens and fix
                     if block.view <= self.engine.highest_voted_view() {
                         continue;
->>>>>>> cbeba9cf
                     }
                     let (new, out) = self.engine.approve_block(block);
                     tracing::info!(vote=?out, node=parse_idx(&self.id));
@@ -328,7 +300,7 @@
                     timeout_qc,
                     new_views,
                 } => {
-                    let (new, out) = self.engine.approve_new_view(timeout_qc.clone(), new_views);
+                    let (new, _out) = self.engine.approve_new_view(timeout_qc.clone(), new_views);
                     let prev_view = self.engine.current_view();
                     self.engine = new;
                     let next_view = timeout_qc.view + 1;
@@ -382,20 +354,6 @@
                         output.push(nomos_consensus::Output::BroadcastTimeoutQc { timeout_qc });
                     }
                 }
-<<<<<<< HEAD
-                Event::ProposeBlock { qc } => {
-                    if self.engine.is_leader_for_view(qc.view()) {
-                        output.push(nomos_consensus::Output::BroadcastProposal {
-                            proposal: nomos_consensus::Block::new(
-                                qc.view() + 1,
-                                qc,
-                                core::iter::empty(),
-                            ),
-                        });
-                    }
-                }
-=======
->>>>>>> cbeba9cf
                 Event::LocalTimeout => {
                     tracing::warn!(
                         node = parse_idx(&self.id),
