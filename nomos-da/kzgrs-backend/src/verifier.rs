// std

use ark_poly::EvaluationDomain;
// crates
use blst::min_sig::{PublicKey, SecretKey};
use itertools::{izip, Itertools};
use kzgrs::common::field_element_from_bytes_le;
use kzgrs::{
    bytes_to_polynomial, commit_polynomial, verify_element_proof, Commitment,
    PolynomialEvaluationDomain, Proof, BYTES_PER_FIELD_ELEMENT,
};

use crate::common::blob::DaBlob;
// internal
use crate::common::{hash_column_and_commitment, Chunk, Column};
use crate::encoder::DaEncoderParams;
use crate::global::GLOBAL_PARAMETERS;

pub struct DaVerifier {
    // TODO: substitute this for an abstraction to sign things over
    pub sk: SecretKey,
    pub index: usize,
}

impl DaVerifier {
    pub fn new(sk: SecretKey, nodes_public_keys: &[PublicKey]) -> Self {
        // TODO: `is_sorted` is experimental, and by contract `nodes_public_keys` should be shorted
        // but not sure how we could enforce it here without re-sorting anyway.
        // assert!(nodes_public_keys.is_sorted());
        let self_pk = sk.sk_to_pk();
        let (index, _) = nodes_public_keys
            .iter()
            .find_position(|&pk| pk == &self_pk)
            .expect("Self pk should be registered");
        Self { sk, index }
    }

    fn verify_column(
        column: &Column,
        column_commitment: &Commitment,
        aggregated_column_commitment: &Commitment,
        aggregated_column_proof: &Proof,
        index: usize,
        rows_domain: PolynomialEvaluationDomain,
    ) -> bool {
        let column_domain =
            PolynomialEvaluationDomain::new(column.len()).expect("Domain should be able to build");
        // 1. compute commitment for column
        let Ok((_, polynomial)) = bytes_to_polynomial::<BYTES_PER_FIELD_ELEMENT>(
            column.as_bytes().as_slice(),
            column_domain,
        ) else {
            return false;
        };
        let Ok(computed_column_commitment) = commit_polynomial(&polynomial, &GLOBAL_PARAMETERS)
        else {
            return false;
        };
        // 2. if computed column commitment != column commitment, fail
        if &computed_column_commitment != column_commitment {
            return false;
        }
        // 3. compute column hash
        let column_hash = hash_column_and_commitment::<
            { DaEncoderParams::MAX_BLS12_381_ENCODING_CHUNK_SIZE },
        >(column, column_commitment);
        // 4. check proof with commitment and proof over the aggregated column commitment
        let element = field_element_from_bytes_le(column_hash.as_slice());
        verify_element_proof(
            index,
            &element,
            aggregated_column_commitment,
            aggregated_column_proof,
            rows_domain,
            &GLOBAL_PARAMETERS,
        )
    }

    fn verify_chunk(
        chunk: &Chunk,
        commitment: &Commitment,
        proof: &Proof,
        index: usize,
        domain: PolynomialEvaluationDomain,
    ) -> bool {
        let element = field_element_from_bytes_le(chunk.as_bytes().as_slice());
        verify_element_proof(
            index,
            &element,
            commitment,
            proof,
            domain,
            &GLOBAL_PARAMETERS,
        )
    }

    fn verify_chunks(
        chunks: &[Chunk],
        commitments: &[Commitment],
        proofs: &[Proof],
        index: usize,
        domain: PolynomialEvaluationDomain,
    ) -> bool {
        if ![chunks.len(), commitments.len(), proofs.len()]
            .iter()
            .all_equal()
        {
            return false;
        }
        for (chunk, commitment, proof) in izip!(chunks, commitments, proofs) {
            if !DaVerifier::verify_chunk(chunk, commitment, proof, index, domain) {
                return false;
            }
        }
        true
    }

    pub fn verify(&self, blob: &DaBlob, rows_domain_size: usize) -> bool {
        let rows_domain = PolynomialEvaluationDomain::new(rows_domain_size)
            .expect("Domain should be able to build");
        let is_column_verified = DaVerifier::verify_column(
            &blob.column,
            &blob.column_commitment,
            &blob.aggregated_column_commitment,
            &blob.aggregated_column_proof,
            self.index,
            rows_domain,
        );
        if !is_column_verified {
            return false;
        }

        let are_chunks_verified = DaVerifier::verify_chunks(
            blob.column.as_ref(),
            &blob.rows_commitments,
            &blob.rows_proofs,
            self.index,
            rows_domain,
        );
        if !are_chunks_verified {
            return false;
        }
        true
    }
}

#[cfg(test)]
mod test {
    use crate::common::blob::DaBlob;
    use crate::common::{hash_column_and_commitment, Chunk, Column};
    use crate::encoder::test::{rand_data, ENCODER};
    use crate::encoder::DaEncoderParams;
    use crate::global::GLOBAL_PARAMETERS;
    use crate::verifier::DaVerifier;
    use ark_bls12_381::Fr;
    use ark_poly::{EvaluationDomain, GeneralEvaluationDomain};
    use blst::min_sig::SecretKey;
    use kzgrs::{
        bytes_to_polynomial, commit_polynomial, generate_element_proof,
        global_parameters_from_randomness, Commitment, GlobalParameters, Proof,
        BYTES_PER_FIELD_ELEMENT,
    };
<<<<<<< HEAD
    use once_cell::sync::Lazy;
=======
    use nomos_core::da::DaEncoder as _;
>>>>>>> 9ad4ee7a
    use rand::{thread_rng, RngCore};

    pub struct ColumnVerifyData {
        pub column: Column,
        pub column_commitment: Commitment,
        pub aggregated_commitment: Commitment,
        pub column_proof: Proof,
        pub domain: GeneralEvaluationDomain<Fr>,
    }

    fn prepare_column(
        with_new_global_params: bool,
    ) -> Result<ColumnVerifyData, Box<dyn std::error::Error>> {
        pub static NEW_GLOBAL_PARAMETERS: Lazy<GlobalParameters> = Lazy::new(|| {
            let mut rng = rand::thread_rng();
            global_parameters_from_randomness(&mut rng)
        });

        let mut global_params = &GLOBAL_PARAMETERS;
        if with_new_global_params {
            global_params = &NEW_GLOBAL_PARAMETERS;
        }

        let column: Column = (0..10).map(|i| Chunk(vec![i; 32])).collect();
        let domain = GeneralEvaluationDomain::new(10).unwrap();
        let (_, column_poly) =
            bytes_to_polynomial::<BYTES_PER_FIELD_ELEMENT>(column.as_bytes().as_slice(), domain)?;
        let column_commitment = commit_polynomial(&column_poly, global_params)?;

        let (aggregated_evals, aggregated_poly) = bytes_to_polynomial::<
            { DaEncoderParams::MAX_BLS12_381_ENCODING_CHUNK_SIZE },
        >(
            hash_column_and_commitment::<{ DaEncoderParams::MAX_BLS12_381_ENCODING_CHUNK_SIZE }>(
                &column,
                &column_commitment,
            )
            .as_slice(),
            domain,
        )?;

        let aggregated_commitment = commit_polynomial(&aggregated_poly, global_params)?;

        let column_proof = generate_element_proof(
            0,
            &aggregated_poly,
            &aggregated_evals,
            &global_params,
            domain,
        )?;

        Ok(ColumnVerifyData {
            column,
            column_commitment,
            aggregated_commitment,
            column_proof,
            domain,
        })
    }

    #[test]
    fn test_verify_column() {
        let column_data = prepare_column(false).unwrap();

        assert!(DaVerifier::verify_column(
            &column_data.column,
            &column_data.column_commitment,
            &column_data.aggregated_commitment,
            &column_data.column_proof,
            0,
            column_data.domain
        ));
    }

    #[test]
    fn test_verify_column_error_cases() {
        // Test bytes_to_polynomial() returned error
        let column_data = prepare_column(false).unwrap();

        let column2: Column = (0..10)
            .flat_map(|i| {
                if i % 2 == 0 {
                    vec![Chunk(vec![i; 16])]
                } else {
                    vec![Chunk(vec![i; 32])]
                }
            })
            .collect();

        assert!(bytes_to_polynomial::<BYTES_PER_FIELD_ELEMENT>(
            column2.as_bytes().as_slice(),
            column_data.domain
        )
        .is_err());

        assert!(!DaVerifier::verify_column(
            &column2,
            &column_data.column_commitment,
            &column_data.aggregated_commitment,
            &column_data.column_proof,
            0,
            column_data.domain
        ));

        // Test alter GLOBAL_PARAMETERS so that computed_column_commitment != column_commitment
        let column_data2 = prepare_column(true).unwrap();

        assert!(!DaVerifier::verify_column(
            &column_data2.column,
            &column_data2.column_commitment,
            &column_data2.aggregated_commitment,
            &column_data2.column_proof,
            0,
            column_data2.domain
        ));
    }

    #[test]
    fn test_verify() {
        let encoder = &ENCODER;
        let data = rand_data(32);
        let domain_size = 16usize;
        let mut rng = thread_rng();
        let sks: Vec<SecretKey> = (0..16)
            .map(|_| {
                let mut buff = [0u8; 32];
                rng.fill_bytes(&mut buff);
                SecretKey::key_gen(&buff, &[]).unwrap()
            })
            .collect();
        let verifiers: Vec<DaVerifier> = sks
            .into_iter()
            .enumerate()
            .map(|(index, sk)| DaVerifier { sk, index })
            .collect();
        let encoded_data = encoder.encode(&data).unwrap();
        for (i, column) in encoded_data.extended_data.columns().enumerate() {
            println!("{i}");
            let verifier = &verifiers[i];
            let da_blob = DaBlob {
                column,
                column_commitment: encoded_data.column_commitments[i],
                aggregated_column_commitment: encoded_data.aggregated_column_commitment,
                aggregated_column_proof: encoded_data.aggregated_column_proofs[i],
                rows_commitments: encoded_data.row_commitments.clone(),
                rows_proofs: encoded_data
                    .rows_proofs
                    .iter()
                    .map(|proofs| proofs.get(i).cloned().unwrap())
                    .collect(),
            };
            assert!(verifier.verify(&da_blob, domain_size));
        }
    }
}<|MERGE_RESOLUTION|>--- conflicted
+++ resolved
@@ -160,11 +160,8 @@
         global_parameters_from_randomness, Commitment, GlobalParameters, Proof,
         BYTES_PER_FIELD_ELEMENT,
     };
-<<<<<<< HEAD
     use once_cell::sync::Lazy;
-=======
     use nomos_core::da::DaEncoder as _;
->>>>>>> 9ad4ee7a
     use rand::{thread_rng, RngCore};
 
     pub struct ColumnVerifyData {
